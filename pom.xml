<project xmlns="http://maven.apache.org/POM/4.0.0" xmlns:xsi="http://www.w3.org/2001/XMLSchema-instance" xsi:schemaLocation="http://maven.apache.org/POM/4.0.0 http://maven.apache.org/maven-v4_0_0.xsd">
  <modelVersion>4.0.0</modelVersion>
  <groupId>org.kohsuke</groupId>
  <artifactId>github-api</artifactId>
  <version>1.302-SNAPSHOT</version>
  <name>GitHub API for Java</name>
  <url>https://github-api.kohsuke.org/</url>
  <description>GitHub API for Java</description>

  <scm>
    <connection>scm:git:git@github.com/hub4j/${project.artifactId}.git</connection>
    <developerConnection>scm:git:ssh://git@github.com/hub4j/${project.artifactId}.git</developerConnection>
    <url>https://github.com/hub4j/github-api/</url>
    <tag>HEAD</tag>
  </scm>

  <distributionManagement>
    <snapshotRepository>
      <id>sonatype-nexus-snapshots</id>
      <name>Sonatype Nexus Snapshots</name>
      <url>https://oss.sonatype.org/content/repositories/snapshots/</url>
    </snapshotRepository>
    <repository>
      <id>sonatype-nexus-staging</id>
      <name>Nexus Release Repository</name>
      <url>https://oss.sonatype.org/service/local/staging/deploy/maven2/</url>
    </repository>
    <site>
      <id>github-pages</id>
      <url>gitsite:git@github.com/hub4j/${project.artifactId}.git</url>
    </site>
  </distributionManagement>

  <properties>
    <project.build.sourceEncoding>UTF-8</project.build.sourceEncoding>
    <spotbugs-maven-plugin.version>4.5.0.0</spotbugs-maven-plugin.version>
    <spotbugs.version>4.5.3</spotbugs.version>
    <spotbugs-maven-plugin.failOnError>true</spotbugs-maven-plugin.failOnError>
    <hamcrest.version>2.2</hamcrest.version>
    <okhttp3.version>4.9.2</okhttp3.version>
    <okio.version>2.10.0</okio.version>
    <!-- Using this as the minimum bar for code coverage.  Adding methods without covering them will fail this. -->
    <jacoco.coverage.target.bundle.method>0.70</jacoco.coverage.target.bundle.method>
    <jacoco.coverage.target.class.method>0.50</jacoco.coverage.target.class.method>
    <!-- For non-ci builds we'd like the build to still complete if jacoco metrics aren't met. -->
    <jacoco.haltOnFailure>false</jacoco.haltOnFailure>
    <jjwt.suite.version>0.11.2</jjwt.suite.version>

    <jacoco.surefire.argLine />
    <surefire.argLine />
  </properties>

  <build>
    <extensions>
      <extension>
        <groupId>org.apache.maven.scm</groupId>
        <artifactId>maven-scm-provider-gitexe</artifactId>
        <version>1.12.0</version>
      </extension>
      <extension>
        <groupId>org.apache.maven.scm</groupId>
        <artifactId>maven-scm-manager-plexus</artifactId>
        <version>1.12.0</version>
      </extension>
      <!-- Doing site publishing manually for now -->
<!--
      <extension>
        <groupId>org.kohsuke</groupId>
        <artifactId>wagon-gitsite</artifactId>
        <version>0.3.5</version>
      </extension>
-->
    </extensions>
    <testResources>
      <testResource>
        <directory>src/test/resources</directory>
        <excludes>
          <exclude>**/wiremock/**</exclude>
        </excludes>
      </testResource>
    </testResources>
    <pluginManagement>
      <plugins>
        <plugin>
          <artifactId>maven-surefire-plugin</artifactId>
          <version>2.22.2</version>
          <configuration>
            <!-- SUREFIRE-1226 workaround -->
            <trimStackTrace>false</trimStackTrace>
          </configuration>
        </plugin>
        <plugin>
          <groupId>org.apache.maven.plugins</groupId>
          <artifactId>maven-source-plugin</artifactId>
          <version>3.2.1</version>
        </plugin>
        <plugin>
          <groupId>org.apache.maven.plugins</groupId>
          <artifactId>maven-gpg-plugin</artifactId>
          <version>3.0.1</version>
        </plugin>
        <plugin>
          <groupId>org.jacoco</groupId>
          <artifactId>jacoco-maven-plugin</artifactId>
          <version>0.8.7</version>
          <configuration>
            <!-- no need to get data about external code. It dramatically reduces performance of JaCoCo for nothing -->
            <excludes>
              <exclude>/org/kohsuke/github/extras/HttpClient*</exclude>
              <exclude>/org/kohsuke/github/example/*</exclude>
              <exclude>/org/kohsuke/github/extras/OkHttpConnector*</exclude>
              <exclude>/org/kohsuke/github/extras/OkHttp3Connector*</exclude>
              <exclude>/org/kohsuke/github/extras/okhttp3/ObsoleteUrlFactory*</exclude>
            </excludes>
          </configuration>
          <executions>
            <execution>
              <goals>
                <goal>prepare-agent-integration</goal>
              </goals>
              <configuration>
                <propertyName>jacoco.surefire.argLine</propertyName>
              </configuration>
            </execution>
            <!-- attached to Maven test phase -->
            <execution>
              <id>report</id>
              <goals>
                <goal>report-integration</goal>
              </goals>
            </execution>
            <execution>
              <id>check</id>
              <phase>verify</phase>
              <goals>
                <goal>check</goal>
              </goals>
              <configuration>
                <dataFile>${project.build.directory}/jacoco-it.exec</dataFile>
                <rules>
                  <rule>
                    <element>BUNDLE</element>
                    <limits>
                      <limit>
                        <counter>METHOD</counter>
                        <value>COVEREDRATIO</value>
                        <minimum>${jacoco.coverage.target.bundle.method}</minimum>
                      </limit>
                    </limits>
                  </rule>
                  <rule>
                    <!--We end up with chatty logs, but it shows us which particular classes    -->
                    <!--are lacking in coverage. If this is too much, just remove the           -->
                    <!--<element>CLASS</element> tag below.                                     -->
                    <element>CLASS</element>
                    <limits>
                      <limit>
                        <counter>METHOD</counter>
                        <value>COVEREDRATIO</value>
                        <minimum>${jacoco.coverage.target.class.method}</minimum>
                      </limit>
                    </limits>
                    <excludes>
                      <!-- Java 11 multi-release overlay problems -->
                      <exclude>org.kohsuke.github.extras.HttpClientGitHubConnector.**</exclude>
                      <exclude>org.kohsuke.github.extras.HttpClientGitHubConnector</exclude>

                      <!-- Code implemented externally -->
                      <exclude>org.kohsuke.github.extras.okhttp3.ObsoleteUrlFactory.**</exclude>
                      <exclude>org.kohsuke.github.extras.okhttp3.ObsoleteUrlFactory</exclude>

                      <!-- Sample only -->
                      <exclude>org.kohsuke.github.example.*</exclude>

                      <!-- Deprecated -->
                      <exclude>org.kohsuke.github.extras.OkHttpConnector</exclude>
                      <exclude>org.kohsuke.github.extras.OkHttp3Connector</exclude>
                      <exclude>org.kohsuke.github.EnforcementLevel</exclude>
                      <exclude>org.kohsuke.github.GHPerson.1</exclude>
                      <exclude>org.kohsuke.github.GHCompare.User</exclude>

                      <!-- TODO: Some coverage, but more needed -->
                      <exclude>org.kohsuke.github.GHPullRequestReviewBuilder.DraftReviewComment</exclude>
                      <exclude>org.kohsuke.github.GHIssue.PullRequest</exclude>
                      <exclude>org.kohsuke.github.GHCommitSearchBuilder</exclude>
                      <exclude>org.kohsuke.github.GHRepositorySearchBuilder</exclude>
                      <exclude>org.kohsuke.github.GHUserSearchBuilder</exclude>

                      <!-- TODO: These still need test coverage -->
                      <exclude>org.kohsuke.github.GHBranchProtection.RequiredSignatures</exclude>
                      <exclude>org.kohsuke.github.GHBranchProtectionBuilder.Restrictions</exclude>
                      <exclude>org.kohsuke.github.GHBranchProtection.Restrictions</exclude>
                      <exclude>org.kohsuke.github.GHCommentAuthorAssociation</exclude>
                      <exclude>org.kohsuke.github.GHDeployKey</exclude>
                      <exclude>org.kohsuke.github.GHEmail</exclude>
                      <exclude>org.kohsuke.github.GHInvitation</exclude>
                      <exclude>org.kohsuke.github.GHPullRequestCommitDetail.Authorship</exclude>
                      <exclude>org.kohsuke.github.GHPullRequestCommitDetail.Commit</exclude>
                      <exclude>org.kohsuke.github.GHPullRequestCommitDetail.CommitPointer</exclude>
                      <exclude>org.kohsuke.github.GHPullRequestCommitDetail.Tree</exclude>
                      <exclude>org.kohsuke.github.GHPullRequestCommitDetail</exclude>
                      <exclude>org.kohsuke.github.GHPullRequestFileDetail</exclude>
                      <exclude>org.kohsuke.github.GHReleaseUpdater</exclude>
                      <exclude>org.kohsuke.github.GHRequestedAction</exclude>
                      <exclude>org.kohsuke.github.GHVerifiedKey</exclude>
                    </excludes>
                  </rule>
                </rules>
              </configuration>
            </execution>
          </executions>
        </plugin>
        <plugin>
          <groupId>org.apache.maven.plugins</groupId>
          <artifactId>maven-javadoc-plugin</artifactId>
          <version>3.3.1</version>
          <configuration>
            <source>8</source>
            <failOnWarnings>true</failOnWarnings>
            <doclint>all</doclint>
          </configuration>
        </plugin>
        <plugin>
          <groupId>org.sonatype.plugins</groupId>
          <artifactId>nexus-staging-maven-plugin</artifactId>
          <version>1.6.8</version>
          <extensions>true</extensions>
          <configuration>
            <serverId>sonatype-nexus-staging</serverId>
            <nexusUrl>https://oss.sonatype.org/</nexusUrl>
            <autoReleaseAfterClose>true</autoReleaseAfterClose>
          </configuration>
        </plugin>
        <plugin>
          <groupId>org.codehaus.mojo</groupId>
          <artifactId>animal-sniffer-maven-plugin</artifactId>
          <version>1.20</version>
          <configuration>
            <signature>
              <groupId>org.codehaus.mojo.signature</groupId>
              <artifactId>java18</artifactId>
              <version>1.0</version>
            </signature>
          </configuration>
          <executions>
            <execution>
              <id>ensure-java-1.8-class-library</id>
              <phase>test</phase>
              <goals>
                <goal>check</goal>
              </goals>
            </execution>
          </executions>
        </plugin>
      </plugins>
    </pluginManagement>
    <plugins>
      <plugin>
        <groupId>org.apache.maven.plugins</groupId>
        <artifactId>maven-site-plugin</artifactId>
        <version>3.10.0</version>
      </plugin>
      <plugin>
        <groupId>org.apache.maven.plugins</groupId>
        <artifactId>maven-release-plugin</artifactId>
        <version>2.5.3</version>
        <configuration>
          <autoVersionSubmodules>true</autoVersionSubmodules>
          <useReleaseProfile>false</useReleaseProfile>
          <releaseProfiles>release</releaseProfiles>
          <goals>deploy</goals>
        </configuration>
      </plugin>
      <plugin>
        <groupId>org.sonatype.plugins</groupId>
        <artifactId>nexus-staging-maven-plugin</artifactId>
      </plugin>
      <plugin>
        <groupId>org.apache.maven.plugins</groupId>
        <artifactId>maven-project-info-reports-plugin</artifactId>
        <version>3.1.2</version>
        <dependencies>
          <dependency>
            <groupId>org.apache.bcel</groupId>
            <artifactId>bcel</artifactId>
            <version>6.5.0</version>
          </dependency>
        </dependencies>
      </plugin>
      <plugin>
        <artifactId>maven-compiler-plugin</artifactId>
        <version>3.8.1</version>
        <configuration>
          <source>1.8</source>
          <target>1.8</target>
          <annotationProcessorPaths>
            <annotationProcessorPath>
              <groupId>org.jenkins-ci</groupId>
              <artifactId>annotation-indexer</artifactId>
              <version>1.12</version>
            </annotationProcessorPath>
          </annotationProcessorPaths>
        </configuration>
      </plugin>
      <plugin>
        <artifactId>maven-surefire-plugin</artifactId>
        <executions>
          <execution>
            <id>default-test</id>
            <configuration>
              <excludesFile>src/test/resources/slow-or-flaky-tests.txt</excludesFile>
              <argLine>@{jacoco.surefire.argLine} ${surefire.argLine}</argLine>
            </configuration>
          </execution>
        </executions>
      </plugin>
      <plugin>
        <groupId>org.codehaus.mojo</groupId>
        <artifactId>animal-sniffer-maven-plugin</artifactId>
      </plugin>
      <plugin>
        <groupId>com.infradna.tool</groupId>
        <artifactId>bridge-method-injector</artifactId>
        <version>1.23</version>
        <executions>
          <execution>
            <goals>
              <goal>process</goal>
            </goals>
          </execution>
        </executions>
      </plugin>
      <plugin>
        <groupId>com.diffplug.spotless</groupId>
        <artifactId>spotless-maven-plugin</artifactId>
        <version>2.20.0</version>
        <executions>
          <execution>
            <id>spotless-check</id>
            <!-- runs in verify phase by default -->
            <goals>
              <!-- can be disabled using -Dspotless.check.skip=true -->
              <goal>check</goal>
            </goals>
          </execution>
        </executions>
        <configuration>
          <java>
            <includes>
              <include>src/main/java/**/*.java</include>
              <include>src/main/java11/**/*.java</include>
              <include>src/test/java/**/*.java</include>
            </includes>

            <eclipse>
              <file>${basedir}/src/build/eclipse/formatter.xml</file>
            </eclipse>

            <importOrder>
              <file>${basedir}/src/build/eclipse/eclipse.importorder</file>
            </importOrder>
            <removeUnusedImports />

            <trimTrailingWhitespace />
            <endWithNewline />

          </java>
        </configuration>
      </plugin>
      <plugin>
        <groupId>com.github.spotbugs</groupId>
        <artifactId>spotbugs-maven-plugin</artifactId>
        <version>${spotbugs-maven-plugin.version}</version>
        <configuration>
          <xmlOutput>true</xmlOutput>
          <failOnError>${spotbugs-maven-plugin.failOnError}</failOnError>
        </configuration>
        <executions>
          <execution>
            <id>run-spotbugs</id>
            <phase>verify</phase>
            <goals>
              <goal>check</goal>
            </goals>
          </execution>
        </executions>
        <dependencies>
          <!-- overwrite dependency on spotbugs if you want to specify the version of spotbugs -->
          <dependency>
            <groupId>com.github.spotbugs</groupId>
            <artifactId>spotbugs</artifactId>
            <version>${spotbugs.version}</version>
          </dependency>
        </dependencies>
      </plugin>
    </plugins>
  </build>

  <dependencies>
    <dependency>
      <groupId>org.apache.commons</groupId>
      <artifactId>commons-lang3</artifactId>
      <version>3.9</version>
    </dependency>
    <dependency>
      <groupId>com.tngtech.archunit</groupId>
      <artifactId>archunit</artifactId>
      <version>0.22.0</version>
      <scope>test</scope>
    </dependency>
    <dependency>
      <groupId>org.hamcrest</groupId>
      <artifactId>hamcrest</artifactId>
      <version>${hamcrest.version}</version>
      <scope>test</scope>
    </dependency>
    <!-- This is needed in order to force junit4 and JTH tests to use newer hamcrest version -->
    <dependency>
      <groupId>org.hamcrest</groupId>
      <artifactId>hamcrest-core</artifactId>
      <version>${hamcrest.version}</version>
      <scope>test</scope>
    </dependency>
    <dependency>
      <groupId>org.hamcrest</groupId>
      <artifactId>hamcrest-library</artifactId>
      <version>${hamcrest.version}</version>
      <scope>test</scope>
    </dependency>
    <dependency>
      <groupId>junit</groupId>
      <artifactId>junit</artifactId>
      <version>4.13.2</version>
      <scope>test</scope>
    </dependency>
    <dependency>
      <groupId>org.awaitility</groupId>
      <artifactId>awaitility</artifactId>
      <version>4.1.1</version>
      <scope>test</scope>
    </dependency>
    <dependency>
      <groupId>com.fasterxml.jackson.core</groupId>
      <artifactId>jackson-databind</artifactId>
      <version>2.13.1</version>
    </dependency>
    <dependency>
      <groupId>commons-io</groupId>
      <artifactId>commons-io</artifactId>
      <version>2.8.0</version>
    </dependency>
    <dependency>
      <groupId>com.infradna.tool</groupId>
      <artifactId>bridge-method-annotation</artifactId>
      <version>1.22</version>
      <optional>true</optional>
    </dependency>
    <!-- for stapler-jetty -->
    <dependency>
      <groupId>commons-fileupload</groupId>
      <artifactId>commons-fileupload</artifactId>
      <version>1.4</version>
      <scope>test</scope>
    </dependency>
    <!-- for stapler-jetty -->
    <dependency>
      <groupId>commons-discovery</groupId>
      <artifactId>commons-discovery</artifactId>
      <version>0.5</version>
      <scope>test</scope>
    </dependency>
    <!-- for stapler-jetty -->
    <dependency>
      <groupId>org.kohsuke.stapler</groupId>
      <artifactId>stapler</artifactId>
      <version>1.263</version>
      <scope>test</scope>
    </dependency>
    <dependency>
      <groupId>org.kohsuke.stapler</groupId>
      <artifactId>stapler-jetty</artifactId>
      <version>1.1</version>
      <scope>test</scope>
    </dependency>
    <dependency>
      <groupId>org.eclipse.jgit</groupId>
      <artifactId>org.eclipse.jgit</artifactId>
      <version>6.0.0.202111291000-r</version>
      <scope>test</scope>
    </dependency>
    <dependency>
      <groupId>io.jsonwebtoken</groupId>
      <artifactId>jjwt-api</artifactId>
      <version>${jjwt.suite.version}</version>
      <optional>true</optional>
    </dependency>
    <dependency>
      <groupId>io.jsonwebtoken</groupId>
      <artifactId>jjwt-impl</artifactId>
      <version>${jjwt.suite.version}</version>
      <optional>true</optional>
    </dependency>
    <dependency>
      <groupId>io.jsonwebtoken</groupId>
      <artifactId>jjwt-jackson</artifactId>
      <version>${jjwt.suite.version}</version>
      <optional>true</optional>
    </dependency>
    <dependency>
      <groupId>com.squareup.okio</groupId>
      <artifactId>okio</artifactId>
      <version>${okio.version}</version>
      <optional>true</optional>
    </dependency>
    <dependency>
      <groupId>com.squareup.okhttp3</groupId>
      <artifactId>okhttp</artifactId>
      <version>${okhttp3.version}</version>
      <optional>true</optional>
    </dependency>
    <!-- This is the last version of okhttp3 that support UrlConnection -->
    <!-- The class using this has been deprecated, this dependency can be remove when that class is. -->
    <dependency>
      <groupId>com.squareup.okhttp3</groupId>
      <artifactId>okhttp-urlconnection</artifactId>
      <version>3.12.3</version>
      <optional>true</optional>
    </dependency>
    <dependency>
      <groupId>com.squareup.okhttp</groupId>
      <artifactId>okhttp-urlconnection</artifactId>
      <version>2.7.5</version>
      <optional>true</optional>
    </dependency>
    <dependency>
      <groupId>org.kohsuke</groupId>
      <artifactId>wordnet-random-name</artifactId>
      <version>1.5</version>
      <scope>test</scope>
    </dependency>
    <dependency>
      <groupId>org.mockito</groupId>
      <artifactId>mockito-core</artifactId>
<<<<<<< HEAD
      <version>4.2.0</version>
=======
      <version>4.3.1</version>
>>>>>>> a7a4c089
      <scope>test</scope>
    </dependency>
    <dependency>
      <groupId>com.github.spotbugs</groupId>
      <artifactId>spotbugs-annotations</artifactId>
      <version>${spotbugs.version}</version>
      <scope>provided</scope>
    </dependency>
    <dependency>
      <groupId>com.github.tomakehurst</groupId>
      <artifactId>wiremock-jre8-standalone</artifactId>
      <version>2.32.0</version>
      <scope>test</scope>
    </dependency>
    <dependency>
      <groupId>com.google.code.gson</groupId>
      <artifactId>gson</artifactId>
      <version>2.8.9</version>
      <scope>test</scope>
    </dependency>
    <dependency>
      <groupId>org.slf4j</groupId>
      <artifactId>slf4j-simple</artifactId>
      <version>1.7.32</version>
      <scope>test</scope>
    </dependency>
  </dependencies>
  <repositories>
    <repository>
      <id>repo.jenkins-ci.org</id>
      <url>https://repo.jenkins-ci.org/public/</url>
    </repository>
  </repositories>
  <pluginRepositories>
    <pluginRepository>
      <id>repo.jenkins-ci.org</id>
      <url>https://repo.jenkins-ci.org/public/</url>
    </pluginRepository>
  </pluginRepositories>
  <profiles>
    <!-- only enable slow-or-flaky-test if -Dtest= is not present -->
    <profile>
      <id>slow-or-flaky-test</id>
      <activation>
        <property>
          <name>!test</name>
        </property>
      </activation>
      <build>
        <plugins>
          <plugin>
            <artifactId>maven-surefire-plugin</artifactId>
            <executions>
              <execution>
                <id>okhttp-test</id>
                <phase>integration-test</phase>
                <goals>
                  <goal>test</goal>
                </goals>
                <configuration>
                  <classesDirectory>${project.basedir}/target/github-api-${project.version}.jar</classesDirectory>
                  <excludesFile>src/test/resources/slow-or-flaky-tests.txt</excludesFile>
                  <argLine>@{jacoco.surefire.argLine} ${surefire.argLine} -Dtest.github.connector=okhttp</argLine>
                </configuration>
              </execution>
              <execution>
                <id>slow-or-flaky-test</id>
                <phase>integration-test</phase>
                <goals>
                  <goal>test</goal>
                </goals>
                <configuration>
                  <classesDirectory>${project.basedir}/target/github-api-${project.version}.jar</classesDirectory>
                  <rerunFailingTestsCount>2</rerunFailingTestsCount>
                  <!-- There are some tests that take longer or are a little
                    flaky. Run them here. -->
                  <includesFile>src/test/resources/slow-or-flaky-tests.txt</includesFile>
                  <argLine>@{jacoco.surefire.argLine} ${surefire.argLine}</argLine>
                </configuration>
              </execution>
            </executions>
          </plugin>
        </plugins>
      </build>
    </profile>
    <profile>
      <id>ci-non-windows</id>
      <activation>
        <property>
          <name>enable-ci</name>
        </property>
        <os>
          <family>!windows</family>
        </os>
      </activation>
      <properties>
        <!-- Only fail code coverage on non-windows machines -->
        <jacoco.haltOnFailure>true</jacoco.haltOnFailure>
      </properties>
    </profile>
    <profile>
      <id>ci-all</id>
      <activation>
        <property>
          <name>enable-ci</name>
        </property>
      </activation>
      <build>
        <plugins>
          <plugin>
            <groupId>org.jacoco</groupId>
            <artifactId>jacoco-maven-plugin</artifactId>
          </plugin>
          <plugin>
            <groupId>com.diffplug.spotless</groupId>
            <artifactId>spotless-maven-plugin</artifactId>
            <executions>
              <execution>
                <id>spotless-check</id>
                <!-- In CI, run check early in the build -->
                <phase>process-sources</phase>
                <goals>
                  <goal>check</goal>
                </goals>
              </execution>
            </executions>
          </plugin>
          <plugin>
            <groupId>org.apache.maven.plugins</groupId>
            <artifactId>maven-enforcer-plugin</artifactId>
            <version>3.0.0</version>
            <executions>
              <execution>
                <id>enforce-jacoco-exist</id>
                <phase>verify</phase>
                <goals>
                  <goal>enforce</goal>
                </goals>
                <configuration>
                  <rules>
                    <requireFilesExist>
                      <files>
                        <file>${project.build.directory}/jacoco-it.exec</file>
                      </files>
                    </requireFilesExist>
                  </rules>
                  <fail>true</fail>
                </configuration>
              </execution>
            </executions>
          </plugin>
        </plugins>
      </build>
    </profile>
    <profile>
      <id>release</id>
      <build>
        <plugins>
          <plugin>
            <groupId>org.jacoco</groupId>
            <artifactId>jacoco-maven-plugin</artifactId>
          </plugin>
          <plugin>
            <groupId>org.apache.maven.plugins</groupId>
            <artifactId>maven-gpg-plugin</artifactId>
            <executions>
              <execution>
                <id>sign-artifacts</id>
                <phase>verify</phase>
                <goals>
                  <goal>sign</goal>
                </goals>
                <configuration>
                  <gpgArguments>
                    <arg>--pinentry-mode</arg>
                    <arg>loopback</arg>
                  </gpgArguments>
                </configuration>
              </execution>
            </executions>
          </plugin>
          <plugin>
            <groupId>org.apache.maven.plugins</groupId>
            <artifactId>maven-source-plugin</artifactId>
            <executions>
              <execution>
                <id>attach-sources</id>
                <goals>
                  <goal>jar-no-fork</goal>
                </goals>
              </execution>
            </executions>
          </plugin>
          <plugin>
            <groupId>org.apache.maven.plugins</groupId>
            <artifactId>maven-javadoc-plugin</artifactId>
            <executions>
              <execution>
                <id>attach-javadocs</id>
                <goals>
                  <goal>jar</goal>
                </goals>
              </execution>
            </executions>
          </plugin>
        </plugins>
      </build>
    </profile>
    <profile>
      <id>multirelease</id>
      <activation>
	    <jdk>[11,)</jdk>
      </activation>
      <build>
        <plugins>
          <plugin>
            <groupId>org.codehaus.mojo</groupId>
            <artifactId>animal-sniffer-maven-plugin</artifactId>
            <configuration>
              <ignores>
                java.net.http.*
              </ignores>
            </configuration>
          </plugin>
          <plugin>
            <artifactId>maven-compiler-plugin</artifactId>
            <version>3.8.1</version>
            <executions>
              <execution>
                <id>compile-java-11</id>
                <phase>compile</phase>
                <goals>
                  <goal>compile</goal>
                </goals>
                <configuration>
                  <release>11</release>
                  <source>11</source>
                  <target>11</target>
                  <compileSourceRoots>
                    <compileSourceRoot>${project.basedir}/src/main/java11</compileSourceRoot>
                  </compileSourceRoots>
                  <multiReleaseOutput>true</multiReleaseOutput>
                </configuration>
              </execution>
            </executions>
          </plugin>
          <plugin>
            <groupId>org.apache.maven.plugins</groupId>
            <artifactId>maven-jar-plugin</artifactId>
            <version>3.2.0</version>
            <configuration>
              <archive>
                <manifestEntries>
                  <Automatic-Module-Name>org.kohsuke.github.api</Automatic-Module-Name>
                  <Multi-Release>true</Multi-Release>
                </manifestEntries>
              </archive>
            </configuration>
          </plugin>
        </plugins>
      </build>
    </profile>
    <profile>
      <id>multirelease-test</id>
      <activation>
        <jdk>[11,)</jdk>
        <property>
          <name>!test</name>
        </property>
      </activation>
      <build>
        <plugins>
          <plugin>
            <artifactId>maven-surefire-plugin</artifactId>
            <executions>
              <execution>
                <id>java11-test</id>
                <phase>integration-test</phase>
                <goals>
                  <goal>test</goal>
                </goals>
                <configuration>
                  <classesDirectory>${project.basedir}/target/github-api-${project.version}.jar</classesDirectory>
                  <useSystemClassLoader>false</useSystemClassLoader>
                  <excludesFile>src/test/resources/slow-or-flaky-tests.txt</excludesFile>
                  <argLine>@{jacoco.surefire.argLine} ${surefire.argLine} -Dtest.github.connector=httpclient</argLine>
                </configuration>
              </execution>
              <execution>
                <id>java11-urlconnection-test</id>
                <phase>integration-test</phase>
                <goals>
                  <goal>test</goal>
                </goals>
                <configuration>
                  <classesDirectory>${project.basedir}/target/github-api-${project.version}.jar</classesDirectory>
                  <useSystemClassLoader>false</useSystemClassLoader>
                  <excludesFile>src/test/resources/slow-or-flaky-tests.txt</excludesFile>
                  <argLine>@{jacoco.surefire.argLine} ${surefire.argLine} -Dtest.github.connector=urlconnection</argLine>
                </configuration>
              </execution>
            </executions>
          </plugin>
        </plugins>
      </build>
    </profile>

  </profiles>
  <reporting>
    <plugins>
      <plugin>
        <groupId>org.jacoco</groupId>
        <artifactId>jacoco-maven-plugin</artifactId>
        <reportSets>
          <reportSet>
            <reports>
              <!-- select non-aggregate reports -->
              <report>report-integration</report>
            </reports>
          </reportSet>
        </reportSets>
      </plugin>
      <plugin>
        <groupId>org.apache.maven.plugins</groupId>
        <artifactId>maven-javadoc-plugin</artifactId>
      </plugin>
      <plugin>
        <groupId>org.apache.maven.plugins</groupId>
        <artifactId>maven-project-info-reports-plugin</artifactId>
      </plugin>
    </plugins>
  </reporting>

  <licenses>
    <license>
      <name>The MIT license</name>
      <url>https://www.opensource.org/licenses/mit-license.php</url>
      <distribution>repo</distribution>
    </license>
  </licenses>

  <mailingLists>
    <mailingList>
      <name>User List</name>
      <post>github-api@googlegroups.com</post>
      <archive>https://groups.google.com/forum/#!forum/github-api</archive>
    </mailingList>
  </mailingLists>

  <developers>
    <developer>
      <name>Kohsuke Kawaguchi</name>
      <id>kohsuke</id>
      <email>kk@kohsuke.org</email>
    </developer>
  </developers>

</project><|MERGE_RESOLUTION|>--- conflicted
+++ resolved
@@ -541,11 +541,7 @@
     <dependency>
       <groupId>org.mockito</groupId>
       <artifactId>mockito-core</artifactId>
-<<<<<<< HEAD
-      <version>4.2.0</version>
-=======
       <version>4.3.1</version>
->>>>>>> a7a4c089
       <scope>test</scope>
     </dependency>
     <dependency>
