--- conflicted
+++ resolved
@@ -110,29 +110,7 @@
         # Codecov token from https://app.codecov.io/gh/hub4j/github-api/settings
         token: ${{ secrets.CODECOV_TOKEN }}
         fail_ci_if_error: true
-<<<<<<< HEAD
         verbose: true
-=======
-        verbose: true
-
-  test-java-8:
-    name: test Java 8 (no-build)
-    needs: build
-    runs-on: ubuntu-latest
-    steps:
-    - uses: actions/checkout@v4
-    - uses: actions/download-artifact@v4
-      with:
-        name: maven-target-directory
-        path: target
-    - name: Set up JDK
-      uses: actions/setup-java@v4
-      with:
-        java-version: 8
-        distribution: 'temurin'
-        cache: 'maven'
-    - name: Maven Test (no build) Java 8
-      run: mvn -B surefire:test -DfailIfNoTests -Dsurefire.excludesFile=src/test/resources/slow-or-flaky-tests.txt
 
   test-java-11:
     name: test Java 11 (no-build)
@@ -151,5 +129,4 @@
         distribution: 'temurin'
         cache: 'maven'
     - name: Maven Test (no build) Java 11
-      run: mvn -B surefire:test -DfailIfNoTests -Dsurefire.excludesFile=src/test/resources/slow-or-flaky-tests.txt
->>>>>>> 9e9e7757
+      run: mvn -B surefire:test -DfailIfNoTests -Dsurefire.excludesFile=src/test/resources/slow-or-flaky-tests.txt