package org.kohsuke.github;

import org.junit.Test;
<<<<<<< HEAD
import org.kohsuke.github.GHPullRequest.MergeMethod;
=======
import org.kohsuke.github.internal.Previews;
>>>>>>> 9e9e7757

import static org.hamcrest.CoreMatchers.*;

// TODO: Auto-generated Javadoc
/**
 * Unit test for {@link GitHub} static helpers.
 *
 * @author Liam Newman
 */
public class EnumTest extends AbstractGitHubWireMockTest {

    /**
     * Touch enums.
     */
    @Test
    public void touchEnums() {
        assertThat(GHCheckRun.AnnotationLevel.values().length, equalTo(3));
        assertThat(GHCheckRun.Conclusion.values().length, equalTo(9));
        assertThat(GHCheckRun.Status.values().length, equalTo(4));

        assertThat(GHCommentAuthorAssociation.values().length, equalTo(8));

        assertThat(GHCommitSearchBuilder.Sort.values().length, equalTo(2));

        assertThat(GHCommitState.values().length, equalTo(4));

        assertThat(GHCompare.Status.values().length, equalTo(4));

        assertThat(GHContentSearchBuilder.Sort.values().length, equalTo(2));

        assertThat(GHDeploymentState.values().length, equalTo(7));

        assertThat(GHDirection.values().length, equalTo(2));

        assertThat(GHEvent.values().length, equalTo(65));
        assertThat(GHEvent.ALL.symbol(), equalTo("*"));
        assertThat(GHEvent.PULL_REQUEST.symbol(), equalTo(GHEvent.PULL_REQUEST.toString().toLowerCase()));

        assertThat(GHFork.values().length, equalTo(3));
        assertThat(GHFork.PARENT_ONLY.toString(), equalTo(""));

        assertThat(GHIssueQueryBuilder.Sort.values().length, equalTo(3));

        assertThat(GHIssueSearchBuilder.Sort.values().length, equalTo(3));

        assertThat(GHIssueState.values().length, equalTo(3));

        assertThat(GHIssueStateReason.values().length, equalTo(3));

        assertThat(GHMarketplaceAccountType.values().length, equalTo(2));

        assertThat(GHMarketplaceListAccountBuilder.Sort.values().length, equalTo(2));

        assertThat(GHMarketplacePriceModel.values().length, equalTo(3));

        assertThat(GHMembership.Role.values().length, equalTo(2));

        assertThat(GHMilestoneState.values().length, equalTo(2));

        assertThat(GHMyself.RepositoryListFilter.values().length, equalTo(5));

        assertThat(GHOrganization.Role.values().length, equalTo(2));
        assertThat(GHOrganization.Permission.values().length, equalTo(6));

        assertThat(GHPermissionType.values().length, equalTo(5));

        assertThat(GHProject.ProjectState.values().length, equalTo(2));
        assertThat(GHProject.ProjectStateFilter.values().length, equalTo(3));

        assertThat(GHProjectsV2Item.ContentType.values().length, equalTo(4));

        assertThat(GHProjectsV2ItemChanges.FieldType.values().length, equalTo(6));

        assertThat(GHPullRequest.MergeMethod.values().length, equalTo(3));

        assertThat(GHPullRequestQueryBuilder.Sort.values().length, equalTo(4));

        assertThat(GHPullRequestReviewComment.Side.values().length, equalTo(3));

        assertThat(GHPullRequestReviewEvent.values().length, equalTo(4));
        assertThat(GHPullRequestReviewEvent.PENDING.toState(), equalTo(GHPullRequestReviewState.PENDING));
        assertThat(GHPullRequestReviewEvent.PENDING.action(), nullValue());

        assertThat(GHPullRequestReviewState.values().length, equalTo(5));
        assertThat(GHPullRequestReviewState.PENDING.toEvent(), equalTo(GHPullRequestReviewEvent.PENDING));
        assertThat(GHPullRequestReviewState.APPROVED.action(), equalTo(GHPullRequestReviewEvent.APPROVE.action()));
        assertThat(GHPullRequestReviewState.DISMISSED.toEvent(), nullValue());

        assertThat(GHPullRequestSearchBuilder.Sort.values().length, equalTo(4));

        assertThat(GHReleaseBuilder.MakeLatest.values().length, equalTo(3));

        assertThat(GHRepository.CollaboratorAffiliation.values().length, equalTo(3));
        assertThat(GHRepository.ForkSort.values().length, equalTo(3));
        assertThat(GHRepository.Visibility.values().length, equalTo(4));

        assertThat(GHRepositoryDiscussion.State.values().length, equalTo(3));

        assertThat(GHRepositorySearchBuilder.Sort.values().length, equalTo(3));
        assertThat(GHRepositorySearchBuilder.Fork.values().length, equalTo(3));
        assertThat(GHRepositorySearchBuilder.Fork.PARENT_ONLY.toString(), equalTo(""));

        assertThat(GHRepositorySelection.values().length, equalTo(2));

        assertThat(GHTargetType.values().length, equalTo(2));

        assertThat(GHTeam.Role.values().length, equalTo(2));
        assertThat(GHTeam.Privacy.values().length, equalTo(3));

        assertThat(GHUserSearchBuilder.Sort.values().length, equalTo(3));

        assertThat(GHVerification.Reason.values().length, equalTo(18));

        assertThat(GHWorkflowRun.Status.values().length, equalTo(15));
        assertThat(GHWorkflowRun.Conclusion.values().length, equalTo(10));

        assertThat(MarkdownMode.values().length, equalTo(2));

        assertThat(ReactionContent.values().length, equalTo(8));
    }
}<|MERGE_RESOLUTION|>--- conflicted
+++ resolved
@@ -1,11 +1,6 @@
 package org.kohsuke.github;
 
 import org.junit.Test;
-<<<<<<< HEAD
-import org.kohsuke.github.GHPullRequest.MergeMethod;
-=======
-import org.kohsuke.github.internal.Previews;
->>>>>>> 9e9e7757
 
 import static org.hamcrest.CoreMatchers.*;
 
@@ -105,8 +100,6 @@
         assertThat(GHRepositoryDiscussion.State.values().length, equalTo(3));
 
         assertThat(GHRepositorySearchBuilder.Sort.values().length, equalTo(3));
-        assertThat(GHRepositorySearchBuilder.Fork.values().length, equalTo(3));
-        assertThat(GHRepositorySearchBuilder.Fork.PARENT_ONLY.toString(), equalTo(""));
 
         assertThat(GHRepositorySelection.values().length, equalTo(2));
 
