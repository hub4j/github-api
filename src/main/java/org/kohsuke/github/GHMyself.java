--- conflicted
+++ resolved
@@ -1,7 +1,6 @@
 package org.kohsuke.github;
 
 import java.io.IOException;
-import java.util.ArrayList;
 import java.util.Collections;
 import java.util.HashSet;
 import java.util.List;
@@ -54,16 +53,7 @@
      * @deprecated Use {@link #getEmails2()}
      */
     public List<String> getEmails() throws IOException {
-<<<<<<< HEAD
-        List<GHEmail> src = getEmails2();
-        List<String> r = new ArrayList<String>(src.size());
-        for (GHEmail e : src) {
-            r.add(e.getEmail());
-        }
-        return r;
-=======
         return listEmails().toList().stream().map(email -> email.getEmail()).collect(Collectors.toList());
->>>>>>> d9f8fffe
     }
 
     /**
@@ -76,8 +66,21 @@
      * @throws IOException
      *             the io exception
      */
+    @Deprecated
     public List<GHEmail> getEmails2() throws IOException {
-        return root().createRequest().withUrlPath("/user/emails").toIterable(GHEmail[].class, null).toList();
+        return listEmails().toList();
+    }
+
+    /**
+     * Returns the read-only list of e-mail addresses configured for you.
+     * <p>
+     * This corresponds to the stuff you configure in https://github.com/settings/emails, and not to be confused with
+     * {@link #getEmail()} that shows your public e-mail address set in https://github.com/settings/profile
+     *
+     * @return Always non-null.
+     */
+    public PagedIterable<GHEmail> listEmails() {
+        return root().createRequest().withUrlPath("/user/emails").toIterable(GHEmail[].class, null);
     }
 
     /**
