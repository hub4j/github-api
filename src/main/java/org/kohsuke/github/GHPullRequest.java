--- conflicted
+++ resolved
@@ -497,7 +497,6 @@
     @Deprecated
     public GHPullRequestReviewComment createReviewComment(String body, String sha, String path, int position)
             throws IOException {
-<<<<<<< HEAD
         return createReviewCommentOnPosition(body, sha, path, position);
     }
 
@@ -518,10 +517,7 @@
      */
     public GHPullRequestReviewComment createReviewCommentOnPosition(String body, String sha, String path, int position)
             throws IOException {
-        return root.createRequest()
-=======
         return root().createRequest()
->>>>>>> c0d8059e
                 .method("POST")
                 .with("body", body)
                 .with("commit_id", sha)
