/*
 * The MIT License
 *
 * Copyright (c) 2010, Kohsuke Kawaguchi
 *
 * Permission is hereby granted, free of charge, to any person obtaining a copy
 * of this software and associated documentation files (the "Software"), to deal
 * in the Software without restriction, including without limitation the rights
 * to use, copy, modify, merge, publish, distribute, sublicense, and/or sell
 * copies of the Software, and to permit persons to whom the Software is
 * furnished to do so, subject to the following conditions:
 *
 * The above copyright notice and this permission notice shall be included in
 * all copies or substantial portions of the Software.
 *
 * THE SOFTWARE IS PROVIDED "AS IS", WITHOUT WARRANTY OF ANY KIND, EXPRESS OR
 * IMPLIED, INCLUDING BUT NOT LIMITED TO THE WARRANTIES OF MERCHANTABILITY,
 * FITNESS FOR A PARTICULAR PURPOSE AND NONINFRINGEMENT. IN NO EVENT SHALL THE
 * AUTHORS OR COPYRIGHT HOLDERS BE LIABLE FOR ANY CLAIM, DAMAGES OR OTHER
 * LIABILITY, WHETHER IN AN ACTION OF CONTRACT, TORT OR OTHERWISE, ARISING FROM,
 * OUT OF OR IN CONNECTION WITH THE SOFTWARE OR THE USE OR OTHER DEALINGS IN
 * THE SOFTWARE.
 */
package org.kohsuke.github;

import com.fasterxml.jackson.annotation.JsonProperty;
import com.infradna.tool.bridge_method_injector.WithBridgeMethods;
import edu.umd.cs.findbugs.annotations.SuppressFBWarnings;
import org.apache.commons.lang3.StringUtils;

import java.io.FileNotFoundException;
import java.io.IOException;
import java.io.InputStream;
import java.io.InputStreamReader;
import java.io.InterruptedIOException;
import java.io.Reader;
import java.net.URL;
import java.util.AbstractSet;
import java.util.ArrayList;
import java.util.Arrays;
import java.util.Collection;
import java.util.Collections;
import java.util.Date;
import java.util.HashMap;
import java.util.HashSet;
import java.util.Iterator;
import java.util.List;
import java.util.Map;
import java.util.Set;
import java.util.TreeMap;
import java.util.WeakHashMap;

import static java.util.Arrays.*;
import static org.kohsuke.github.Previews.*;

/**
 * A repository on GitHub.
 *
 * @author Kohsuke Kawaguchi
 */
@SuppressWarnings({"UnusedDeclaration"})
@SuppressFBWarnings(value = {"UWF_UNWRITTEN_PUBLIC_OR_PROTECTED_FIELD", "UWF_UNWRITTEN_FIELD",
    "NP_UNWRITTEN_FIELD"}, justification = "JSON API")
public class GHRepository extends GHObject {
    /*package almost final*/ GitHub root;

    private String description, homepage, name, full_name;
    private String html_url;    // this is the UI
    /*
     * The license information makes use of the preview API.
     *
     * See: https://developer.github.com/v3/licenses/
     */
    private GHLicense license;

    private String git_url, ssh_url, clone_url, svn_url, mirror_url;
    private GHUser owner;   // not fully populated. beware.
    private boolean has_issues, has_wiki, fork, has_downloads, has_pages, archived;
    @JsonProperty("private")
    private boolean _private;
    private int forks_count, stargazers_count, watchers_count, size, open_issues_count, subscribers_count;
<<<<<<< HEAD
    private String pushed_at, updated_at, created_at;
    private Map<Integer,GHMilestone> milestones = new HashMap<Integer, GHMilestone>();
=======
    private String pushed_at;
    private Map<Integer,GHMilestone> milestones = new WeakHashMap<Integer, GHMilestone>();
>>>>>>> 32804b81

    private String default_branch,language;
    private Map<String,GHCommit> commits = new WeakHashMap<String, GHCommit>();

    @SkipFromToString
    private GHRepoPermission permissions;

    private GHRepository source, parent;
    //is filled when perform searching
    private float score;

    public GHDeploymentBuilder createDeployment(String ref) {
        return new GHDeploymentBuilder(this,ref);
    }

    /**
     * @deprecated
     *      Use {@code getDeployment(id).listStatuses()}
     */
    public PagedIterable<GHDeploymentStatus> getDeploymentStatuses(final int id) throws IOException {
        return getDeployment(id).listStatuses();
    }

    public PagedIterable<GHDeployment> listDeployments(String sha,String ref,String task,String environment){
        List<String> params = Arrays.asList(getParam("sha", sha), getParam("ref", ref), getParam("task", task), getParam("environment", environment));
        final String deploymentsUrl = getApiTailUrl("deployments") + "?"+ join(params,"&");
        return new PagedIterable<GHDeployment>() {
            public PagedIterator<GHDeployment> _iterator(int pageSize) {
                return new PagedIterator<GHDeployment>(root.retrieve().asIterator(deploymentsUrl, GHDeployment[].class, pageSize)) {
                    @Override
                    protected void wrapUp(GHDeployment[] page) {
                        for (GHDeployment c : page)
                            c.wrap(GHRepository.this);
                    }
                };
            }
        };
    }

    /**
     * Obtains a single {@link GHDeployment} by its ID.
     */
    public GHDeployment getDeployment(long id) throws IOException {
        return root.retrieve().to("deployments/" + id, GHDeployment.class).wrap(this);
    }

    private String join(List<String> params, String joinStr) {
        StringBuilder output = new StringBuilder();
        for(String param: params){
            if(param != null){
               output.append(param+joinStr);
            }
        }
        return output.toString();
    }

    private String getParam(String name, String value) {
        return StringUtils.trimToNull(value)== null? null: name+"="+value;
    }

    /**
     * @deprecated
     *      Use {@code getDeployment(deploymentId).createStatus(ghDeploymentState)}
     */
    public GHDeploymentStatusBuilder createDeployStatus(int deploymentId, GHDeploymentState ghDeploymentState) throws IOException {
        return getDeployment(deploymentId).createStatus(ghDeploymentState);
    }

    private static class GHRepoPermission {
        boolean pull,push,admin;
    }


    public String getDescription() {
        return description;
    }

    public String getHomepage() {
        return homepage;
    }

    /**
     * Gets the git:// URL to this repository, such as "git://github.com/kohsuke/jenkins.git"
     * This URL is read-only.
     */
    public String getGitTransportUrl() {
        return git_url;
    }

    /**
     * Gets the HTTPS URL to this repository, such as "https://github.com/kohsuke/jenkins.git"
     * This URL is read-only.
     */
    public String getHttpTransportUrl() {
        return clone_url;
    }

    /**
     * @deprecated
     *      Typo of {@link #getHttpTransportUrl()}
     */
    public String gitHttpTransportUrl() {
        return clone_url;
    }

    /**
     * Gets the Subversion URL to access this repository: https://github.com/rails/rails
     */
    public String getSvnUrl() {
        return svn_url;
    }

    /**
     * Gets the Mirror URL to access this repository: https://github.com/apache/tomee
     * mirrored from git://git.apache.org/tomee.git
     */
    public String getMirrorUrl() {
        return mirror_url;
    }

    /**
     * Gets the SSH URL to access this repository, such as git@github.com:rails/rails.git
     */
    public String getSshUrl() {
        return ssh_url;
    }

    public URL getHtmlUrl() {
        return GitHub.parseURL(html_url);
    }
	
    public String getHtmlUrlString(){
	return html_url;    
    }

    /**
     * Short repository name without the owner. For example 'jenkins' in case of http://github.com/jenkinsci/jenkins
     */
    public String getName() {
        return name;
    }

    /**
     * Full repository name including the owner or organization. For example 'jenkinsci/jenkins' in case of http://github.com/jenkinsci/jenkins
     */
    public String getFullName() {
        return full_name;
    }

    public boolean hasPullAccess() {
        return permissions!=null && permissions.pull;
    }

    public boolean hasPushAccess() {
        return permissions!=null && permissions.push;
    }

    public boolean hasAdminAccess() {
        return permissions!=null && permissions.admin;
    }

    /**
     * Gets the primary programming language.
     */
    public String getLanguage() {
        return language;
    }

    /**
     * Score when performing search operations
     */
    public float getScore(){
	return score;
    }

    public GHUser getOwner() throws IOException {
        return root.isOffline() ? owner :  root.getUser(getOwnerName());   // because 'owner' isn't fully populated
    }

    public GHIssue getIssue(int id) throws IOException {
        return root.retrieve().to(getApiTailUrl("issues/" + id), GHIssue.class).wrap(this);
    }

    public GHIssueBuilder createIssue(String title) {
        return new GHIssueBuilder(this,title);
    }

    public List<GHIssue> getIssues(GHIssueState state) throws IOException {
        return listIssues(state).asList();
    }

    public List<GHIssue> getIssues(GHIssueState state, GHMilestone milestone) throws IOException {
        return Arrays.asList(GHIssue.wrap(root.retrieve()
                .with("state", state)
                .with("milestone", milestone == null ? "none" : "" + milestone.getNumber())
                .to(getApiTailUrl("issues"),
            GHIssue[].class), this));
    }

    /**
     * Lists up all the issues in this repository.
     */
    public PagedIterable<GHIssue> listIssues(final GHIssueState state) {
        return new PagedIterable<GHIssue>() {
            public PagedIterator<GHIssue> _iterator(int pageSize) {
                return new PagedIterator<GHIssue>(root.retrieve().with("state",state).asIterator(getApiTailUrl("issues"), GHIssue[].class, pageSize)) {
                    @Override
                    protected void wrapUp(GHIssue[] page) {
                        for (GHIssue c : page)
                            c.wrap(GHRepository.this);
                    }
                };
            }
        };
    }

    public GHReleaseBuilder createRelease(String tag) {
        return new GHReleaseBuilder(this,tag);
    }

    /**
     * Creates a named ref, such as tag, branch, etc.
     *
     * @param name
     *      The name of the fully qualified reference (ie: refs/heads/master).
     *      If it doesn't start with 'refs' and have at least two slashes, it will be rejected.
     * @param sha
     *      The SHA1 value to set this reference to
     */
    public GHRef createRef(String name, String sha) throws IOException {
        return new Requester(root)
                .with("ref", name).with("sha", sha).method("POST").to(getApiTailUrl("git/refs"), GHRef.class).wrap(root);
    }

    /**
     * @deprecated
     *      use {@link #listReleases()}
     */
    public List<GHRelease> getReleases() throws IOException {
        return listReleases().asList();
    }

    public GHRelease getRelease(long id) throws IOException {
        try {
            return root.retrieve().to(getApiTailUrl("releases/" + id), GHRelease.class).wrap(this);
        } catch (FileNotFoundException e) {
            return null; // no release for this id
        }
    }

    public GHRelease getReleaseByTagName(String tag) throws IOException {
        try {
            return root.retrieve().to(getApiTailUrl("releases/tags/" + tag), GHRelease.class).wrap(this);
        } catch (FileNotFoundException e) {
            return null; // no release for this tag
        }
    }
    
    public GHRelease getLatestRelease() throws IOException {
        try {
            return root.retrieve().to(getApiTailUrl("releases/latest"), GHRelease.class).wrap(this);
        } catch (FileNotFoundException e) {
            return null; // no latest release
        }
    }

    public PagedIterable<GHRelease> listReleases() throws IOException {
        return new PagedIterable<GHRelease>() {
            public PagedIterator<GHRelease> _iterator(int pageSize) {
                return new PagedIterator<GHRelease>(root.retrieve().asIterator(getApiTailUrl("releases"), GHRelease[].class, pageSize)) {
                    @Override
                    protected void wrapUp(GHRelease[] page) {
                        for (GHRelease c : page)
                            c.wrap(GHRepository.this);
                    }
                };
            }
        };
    }

    public PagedIterable<GHTag> listTags() throws IOException {
        return new PagedIterable<GHTag>() {
            public PagedIterator<GHTag> _iterator(int pageSize) {
                return new PagedIterator<GHTag>(root.retrieve().asIterator(getApiTailUrl("tags"), GHTag[].class, pageSize)) {
                    @Override
                    protected void wrapUp(GHTag[] page) {
                        for (GHTag c : page)
                            c.wrap(GHRepository.this);
                    }
                };
            }
        };
    }

    /**
     * List languages for the specified repository.
     * The value on the right of a language is the number of bytes of code written in that language.
     * {
         "C": 78769,
         "Python": 7769
       }
     */
    public Map<String,Long> listLanguages() throws IOException {
        return root.retrieve().to(getApiTailUrl("languages"), HashMap.class);
    }

    public String getOwnerName() {
        // consistency of the GitHub API is super... some serialized forms of GHRepository populate
        // a full GHUser while others populate only the owner and email. This later form is super helpful
        // in putting the login in owner.name not owner.login... thankfully we can easily identify this
        // second set because owner.login will be null
        return owner.login != null ? owner.login : owner.name;
    }

    public boolean hasIssues() {
        return has_issues;
    }

    public boolean hasWiki() {
        return has_wiki;
    }

    public boolean isFork() {
        return fork;
    }

    public boolean isArchived() {
        return archived;
    }

    /**
     * Returns the number of all forks of this repository.
     * This not only counts direct forks, but also forks of forks, and so on.
     */
    public int getForks() {
        return forks_count;
    }

    public int getStargazersCount() {
        return stargazers_count;
    }

    public boolean isPrivate() {
        return _private;
    }

    public boolean hasDownloads() {
        return has_downloads;
    }

    public boolean hasPages() {
        return has_pages;
    }

    public int getWatchers() {
        return watchers_count;
    }

    public int getOpenIssueCount() {
        return open_issues_count;
    }

    /**
     * @deprecated
     *      This no longer exists in the official API documentation.
     *      Use {@link #getForks()}
     */
    public int getNetworkCount() {
        return forks_count;
    }

    public int getSubscribersCount() {
        return subscribers_count;
    }

    /**
     *
     * @return
     *      null if the repository was never pushed at.
     */
    public Date getPushedAt() {
        return GitHub.parseDate(pushed_at);
    }

    public Date getUpdatedAt(){
	return GitHub.parseDate(updated_at);
    }

    public Date getCreationDate(){
	return GitHub.parseDate(created_at);
    }

    /**
     * Returns the primary branch you'll configure in the "Admin &gt; Options" config page.
     *
     * @return
     *      This field is null until the user explicitly configures the master branch.
     */
    public String getDefaultBranch() {
        return default_branch;
    }

    /**
     * @deprecated
     *      Renamed to {@link #getDefaultBranch()}
     */
    public String getMasterBranch() {
        return default_branch;
    }

    public int getSize() {
        return size;
    }


    /**
     * Gets the collaborators on this repository.
     * This set always appear to include the owner.
     */
    @WithBridgeMethods(Set.class)
    public GHPersonSet<GHUser> getCollaborators() throws IOException {
        return new GHPersonSet<GHUser>(listCollaborators().asList());
    }

    /**
     * Lists up the collaborators on this repository.
     *
     * @return Users
     */
    public PagedIterable<GHUser> listCollaborators() throws IOException {
        return listUsers("collaborators");
    }

    /**
     * Lists all <a href="https://help.github.com/articles/assigning-issues-and-pull-requests-to-other-github-users/">the available assignees</a>
     * to which issues may be assigned.
     */
    public PagedIterable<GHUser> listAssignees() throws IOException {
        return listUsers("assignees");
    }

    /**
     * Checks if the given user is an assignee for this repository.
     */
    public boolean hasAssignee(GHUser u) throws IOException {
        return root.retrieve().asHttpStatusCode(getApiTailUrl("assignees/" + u.getLogin()))/100==2;
    }

    /**
     * Gets the names of the collaborators on this repository.
     * This method deviates from the principle of this library but it works a lot faster than {@link #getCollaborators()}.
     */
    public Set<String> getCollaboratorNames() throws IOException {
        Set<String> r = new HashSet<String>();
        for (GHUser u : GHUser.wrap(root.retrieve().to(getApiTailUrl("collaborators"), GHUser[].class),root))
            r.add(u.login);
        return r;
    }

    /**
     * Obtain permission for a given user in this repository.
     * @param user a {@link GHUser#getLogin}
     * @throws FileNotFoundException under some conditions (e.g., private repo you can see but are not an admin of); treat as unknown
     * @throws HttpException with a 403 under other conditions (e.g., public repo you have no special rights to); treat as unknown
     */
    public GHPermissionType getPermission(String user) throws IOException {
        GHPermission perm = root.retrieve().to(getApiTailUrl("collaborators/" + user + "/permission"), GHPermission.class);
        perm.wrapUp(root);
        return perm.getPermissionType();
    }

    /**
     * Obtain permission for a given user in this repository.
     * @throws FileNotFoundException under some conditions (e.g., private repo you can see but are not an admin of); treat as unknown
     * @throws HttpException with a 403 under other conditions (e.g., public repo you have no special rights to); treat as unknown
     */
    public GHPermissionType getPermission(GHUser u) throws IOException {
        return getPermission(u.getLogin());
    }

    /**
     * If this repository belongs to an organization, return a set of teams.
     */
    public Set<GHTeam> getTeams() throws IOException {
        return Collections.unmodifiableSet(new HashSet<GHTeam>(Arrays.asList(GHTeam.wrapUp(root.retrieve().to(getApiTailUrl("teams"), GHTeam[].class), root.getOrganization(getOwnerName())))));
    }

    public void addCollaborators(GHUser... users) throws IOException {
        addCollaborators(asList(users));
    }

    public void addCollaborators(Collection<GHUser> users) throws IOException {
        modifyCollaborators(users, "PUT");
    }

    public void removeCollaborators(GHUser... users) throws IOException {
        removeCollaborators(asList(users));
    }

    public void removeCollaborators(Collection<GHUser> users) throws IOException {
        modifyCollaborators(users, "DELETE");
    }

    private void modifyCollaborators(Collection<GHUser> users, String method) throws IOException {
        for (GHUser user : users) {
            new Requester(root).method(method).to(getApiTailUrl("collaborators/" + user.getLogin()));
        }
    }

    public void setEmailServiceHook(String address) throws IOException {
        Map<String, String> config = new HashMap<String, String>();
        config.put("address", address);
        new Requester(root).method("POST").with("name", "email").with("config", config).with("active", true)
                .to(getApiTailUrl("hooks"));
    }

    private void edit(String key, String value) throws IOException {
        Requester requester = new Requester(root);
        if (!key.equals("name"))
            requester.with("name", name);   // even when we don't change the name, we need to send it in
        requester.with(key, value).method("PATCH").to(getApiTailUrl(""));
    }

    /**
     * Enables or disables the issue tracker for this repository.
     */
    public void enableIssueTracker(boolean v) throws IOException {
        edit("has_issues", String.valueOf(v));
    }

    /**
     * Enables or disables Wiki for this repository.
     */
    public void enableWiki(boolean v) throws IOException {
        edit("has_wiki", String.valueOf(v));
    }

    public void enableDownloads(boolean v) throws IOException {
        edit("has_downloads",String.valueOf(v));
    }

    /**
     * Rename this repository.
     */
    public void renameTo(String name) throws IOException {
        edit("name",name);
    }

    public void setDescription(String value) throws IOException {
        edit("description",value);
    }

    public void setHomepage(String value) throws IOException {
        edit("homepage",value);
    }

    public void setDefaultBranch(String value) throws IOException {
        edit("default_branch", value);
    }

    /**
     * Deletes this repository.
     */
    public void delete() throws IOException {
        try {
            new Requester(root).method("DELETE").to(getApiTailUrl(""));
        } catch (FileNotFoundException x) {
            throw (FileNotFoundException) new FileNotFoundException("Failed to delete " + getOwnerName() + "/" + name + "; might not exist, or you might need the delete_repo scope in your token: http://stackoverflow.com/a/19327004/12916").initCause(x);
        }
    }

    /**
     * Sort orders for listing forks
     */
    public enum ForkSort { NEWEST, OLDEST, STARGAZERS }

    /**
     * Lists all the direct forks of this repository, sorted by
     * github api default, currently {@link ForkSort#NEWEST ForkSort.NEWEST}.
     */
    public PagedIterable<GHRepository> listForks() {
      return listForks(null);
    }

    /**
     * Lists all the direct forks of this repository, sorted by the given sort order.
     * @param sort the sort order. If null, defaults to github api default,
     * currently {@link ForkSort#NEWEST ForkSort.NEWEST}.
     */
    public PagedIterable<GHRepository> listForks(final ForkSort sort) {
        return new PagedIterable<GHRepository>() {
            public PagedIterator<GHRepository> _iterator(int pageSize) {
                return new PagedIterator<GHRepository>(root.retrieve().with("sort",sort).asIterator(getApiTailUrl("forks"), GHRepository[].class, pageSize)) {
                    @Override
                    protected void wrapUp(GHRepository[] page) {
                        for (GHRepository c : page) {
                            c.wrap(root);
                        }
                    }
                };
            }
        };
    }

    /**
     * Forks this repository as your repository.
     *
     * @return
     *      Newly forked repository that belong to you.
     */
    public GHRepository fork() throws IOException {
        new Requester(root).method("POST").to(getApiTailUrl("forks"), null);

        // this API is asynchronous. we need to wait for a bit
        for (int i=0; i<10; i++) {
            GHRepository r = root.getMyself().getRepository(name);
            if (r!=null)    return r;
            try {
                Thread.sleep(3000);
            } catch (InterruptedException e) {
                throw (IOException)new InterruptedIOException().initCause(e);
            }
        }
        throw new IOException(this+" was forked but can't find the new repository");
    }

    /**
     * Forks this repository into an organization.
     *
     * @return
     *      Newly forked repository that belong to you.
     */
    public GHRepository forkTo(GHOrganization org) throws IOException {
        new Requester(root).to(getApiTailUrl("forks?org="+org.getLogin()));

        // this API is asynchronous. we need to wait for a bit
        for (int i=0; i<10; i++) {
            GHRepository r = org.getRepository(name);
            if (r!=null)    return r;
            try {
                Thread.sleep(3000);
            } catch (InterruptedException e) {
                throw (IOException)new InterruptedIOException().initCause(e);
            }
        }
        throw new IOException(this+" was forked into "+org.getLogin()+" but can't find the new repository");
    }

    /**
     * Retrieves a specified pull request.
     */
    public GHPullRequest getPullRequest(int i) throws IOException {
        return root.retrieve().to(getApiTailUrl("pulls/" + i), GHPullRequest.class).wrapUp(this);
    }

    /**
     * Retrieves all the pull requests of a particular state.
     *
     * @see #listPullRequests(GHIssueState)
     */
    public List<GHPullRequest> getPullRequests(GHIssueState state) throws IOException {
        return queryPullRequests().state(state).list().asList();
    }

    /**
     * Retrieves all the pull requests of a particular state.
     *
     * @deprecated
     *      Use {@link #queryPullRequests()}
     */
    public PagedIterable<GHPullRequest> listPullRequests(GHIssueState state) {
        return queryPullRequests().state(state).list();
    }

    /**
     * Retrieves pull requests.
     */
    public GHPullRequestQueryBuilder queryPullRequests() {
        return new GHPullRequestQueryBuilder(this);
    }

    /**
     * Creates a new pull request.
     *
     * @param title
     *      Required. The title of the pull request.
     * @param head
     *      Required. The name of the branch where your changes are implemented.
     *      For cross-repository pull requests in the same network,
     *      namespace head with a user like this: username:branch.
     * @param base
     *      Required. The name of the branch you want your changes pulled into.
     *      This should be an existing branch on the current repository.
     * @param body
     *      The contents of the pull request. This is the markdown description
     *      of a pull request.
     */
    public GHPullRequest createPullRequest(String title, String head, String base, String body) throws IOException {
        return createPullRequest(title, head, base, body, true);
    }

    /**
     * Creates a new pull request. Maintainer's permissions aware.
     *
     * @param title
     *      Required. The title of the pull request.
     * @param head
     *      Required. The name of the branch where your changes are implemented.
     *      For cross-repository pull requests in the same network,
     *      namespace head with a user like this: username:branch.
     * @param base
     *      Required. The name of the branch you want your changes pulled into.
     *      This should be an existing branch on the current repository.
     * @param body
     *      The contents of the pull request. This is the markdown description
     *      of a pull request.
     * @param maintainerCanModify
     *      Indicates whether maintainers can modify the pull request.
     */
    public GHPullRequest createPullRequest(String title, String head, String base, String body,
            boolean maintainerCanModify) throws IOException {
        return new Requester(root).with("title",title)
                .with("head",head)
                .with("base",base)
                .with("body",body)
                .with("maintainer_can_modify", maintainerCanModify)
                .to(getApiTailUrl("pulls"),GHPullRequest.class)
                .wrapUp(this);
    }

    /**
     * Retrieves the currently configured hooks.
     */
    public List<GHHook> getHooks() throws IOException {
        return GHHooks.repoContext(this, owner).getHooks();
    }

    public GHHook getHook(int id) throws IOException {
        return GHHooks.repoContext(this, owner).getHook(id);
    }

    /**
     * Gets a comparison between 2 points in the repository. This would be similar
     * to calling <tt>git log id1...id2</tt> against a local repository.
     * @param id1 an identifier for the first point to compare from, this can be a sha1 ID (for a commit, tag etc) or a direct tag name
     * @param id2 an identifier for the second point to compare to. Can be the same as the first point.
     * @return the comparison output
     * @throws IOException on failure communicating with GitHub
     */
    public GHCompare getCompare(String id1, String id2) throws IOException {
        GHCompare compare = root.retrieve().to(getApiTailUrl(String.format("compare/%s...%s", id1, id2)), GHCompare.class);
        return compare.wrap(this);
    }

    public GHCompare getCompare(GHCommit id1, GHCommit id2) throws IOException {
        return getCompare(id1.getSHA1(), id2.getSHA1());
    }

    public GHCompare getCompare(GHBranch id1, GHBranch id2) throws IOException {

        GHRepository owner1 = id1.getOwner();
        GHRepository owner2 = id2.getOwner();

        // If the owner of the branches is different, we have a cross-fork compare.
        if (owner1!=null && owner2!=null) {
            String ownerName1 = owner1.getOwnerName();
            String ownerName2 = owner2.getOwnerName();
            if (!StringUtils.equals(ownerName1, ownerName2)) {
                String qualifiedName1 = String.format("%s:%s", ownerName1, id1.getName());
                String qualifiedName2 = String.format("%s:%s", ownerName2, id2.getName());
                return getCompare(qualifiedName1, qualifiedName2);
            }
        }

        return getCompare(id1.getName(), id2.getName());

    }

    /**
     * Retrieves all refs for the github repository.
     * @return an array of GHRef elements coresponding with the refs in the remote repository.
     * @throws IOException on failure communicating with GitHub
     */
    public GHRef[] getRefs() throws IOException {
       return GHRef.wrap(root.retrieve().to(String.format("/repos/%s/%s/git/refs", getOwnerName(), name), GHRef[].class), root);
    }


    /**
     * Retrieves all refs for the github repository.
     *
     * @return paged iterable of all refs
     * @throws IOException on failure communicating with GitHub, potentially due to an invalid ref type being requested
     */
    public PagedIterable<GHRef> listRefs() throws IOException {
        final String url = String.format("/repos/%s/%s/git/refs", getOwnerName(), name);
        return new PagedIterable<GHRef>() {
            public PagedIterator<GHRef> _iterator(int pageSize) {
                return new PagedIterator<GHRef>(root.retrieve().asIterator(url, GHRef[].class, pageSize)) {
                    protected void wrapUp(GHRef[] page) {
                        for(GHRef p: page) {
                            p.wrap(root);
                        }
                    }
                };
            }
        };
    }

    /**
     * Retrieves all refs of the given type for the current GitHub repository.
     * @param refType the type of reg to search for e.g. <tt>tags</tt> or <tt>commits</tt>
     * @return an array of all refs matching the request type
     * @throws IOException on failure communicating with GitHub, potentially due to an invalid ref type being requested
     */
    public GHRef[] getRefs(String refType) throws IOException {
        return GHRef.wrap(root.retrieve().to(String.format("/repos/%s/%s/git/refs/%s", getOwnerName(), name, refType), GHRef[].class),root);
    }

    /**
     * Retrieves all refs of the given type for the current GitHub repository.
     *
     * @param refType the type of reg to search for e.g. <tt>tags</tt> or <tt>commits</tt>
     * @return paged iterable of all refs of the specified type
     * @throws IOException on failure communicating with GitHub, potentially due to an invalid ref type being requested
     */
    public PagedIterable<GHRef> listRefs(String refType) throws IOException {
        final String url = String.format("/repos/%s/%s/git/refs/%s", getOwnerName(), name, refType);
        return new PagedIterable<GHRef>() {
            public PagedIterator<GHRef> _iterator(int pageSize) {
                return new PagedIterator<GHRef>(root.retrieve().asIterator(url, GHRef[].class, pageSize)) {
                    protected void wrapUp(GHRef[] page) {
                        // no-op
                    }
                };
            }
        };
    }

    /**
     * Retrive a ref of the given type for the current GitHub repository.
     *
     * @param refName
     *            eg: heads/branch
     * @return refs matching the request type
     * @throws IOException
     *             on failure communicating with GitHub, potentially due to an
     *             invalid ref type being requested
     */
    public GHRef getRef(String refName) throws IOException {
        // hashes in branch names must be replaced with the url encoded equivalent or this call will fail
        // FIXME: how about other URL unsafe characters, like space, @, : etc? do we need to be using URLEncoder.encode()?
        // OTOH, '/' need no escaping
        refName = refName.replaceAll("#", "%23");
        return root.retrieve().to(String.format("/repos/%s/%s/git/refs/%s", getOwnerName(), name, refName), GHRef.class).wrap(root);
    }

    /**
     * Returns the <strong>annotated</strong> tag object. Only valid if the {@link GHRef#getObject()} has a
     * {@link GHRef.GHObject#getType()} of {@code tag}.
     *
     * @param sha the sha of the tag object
     * @return the annotated tag object
     */
    public GHTagObject getTagObject(String sha) throws IOException {
        return root.retrieve().to(getApiTailUrl("git/tags/" + sha), GHTagObject.class).wrap(this);
    }
    
    /**
     * Retrive a tree of the given type for the current GitHub repository.
     *
     * @param sha - sha number or branch name ex: "master"
     * @return refs matching the request type
     * @throws IOException
     *             on failure communicating with GitHub, potentially due to an
     *             invalid tree type being requested
     */
    public GHTree getTree(String sha) throws IOException {
        String url = String.format("/repos/%s/%s/git/trees/%s", getOwnerName(), name, sha);
        return root.retrieve().to(url, GHTree.class).wrap(this);
    }

    public GHTreeBuilder createTree() {
        return new GHTreeBuilder(this);
    }

    /**
     * Retrieves the tree for the current GitHub repository, recursively as described in here:
     * https://developer.github.com/v3/git/trees/#get-a-tree-recursively
     *
     * @param sha - sha number or branch name ex: "master"
     * @param recursive use 1
     * @throws IOException
     *             on failure communicating with GitHub, potentially due to an
     *             invalid tree type being requested
     */
    public GHTree getTreeRecursive(String sha, int recursive) throws IOException {
        String url = String.format("/repos/%s/%s/git/trees/%s?recursive=%d", getOwnerName(), name, sha, recursive);
        return root.retrieve().to(url, GHTree.class).wrap(this);
    }

    /**
     * Obtains the metadata &amp; the content of a blob.
     *
     * <p>
     * This method retrieves the whole content in memory, so beware when you are dealing with large BLOB.
     *
     * @see <a href="https://developer.github.com/v3/git/blobs/#get-a-blob">Get a blob</a>
     * @see #readBlob(String)
     */
    public GHBlob getBlob(String blobSha) throws IOException {
        String target = getApiTailUrl("git/blobs/" + blobSha);
        return root.retrieve().to(target, GHBlob.class);
    }

    public GHBlobBuilder createBlob() {
        return new GHBlobBuilder(this);
    }

    /**
     * Reads the content of a blob as a stream for better efficiency.
     *
     * @see <a href="https://developer.github.com/v3/git/blobs/#get-a-blob">Get a blob</a>
     * @see #getBlob(String)
     */
    public InputStream readBlob(String blobSha) throws IOException {
        String target = getApiTailUrl("git/blobs/" + blobSha);
        return root.retrieve().withHeader("Accept","application/vnd.github.VERSION.raw").asStream(target);
    }

    /**
     * Gets a commit object in this repository.
     */
    public GHCommit getCommit(String sha1) throws IOException {
        GHCommit c = commits.get(sha1);
        if (c==null) {
            c = root.retrieve().to(String.format("/repos/%s/%s/commits/%s", getOwnerName(), name, sha1), GHCommit.class).wrapUp(this);
            commits.put(sha1,c);
        }
        return c;
    }

    public GHCommitBuilder createCommit() {
        return new GHCommitBuilder(this);
    }

    /**
     * Lists all the commits.
     */
    public PagedIterable<GHCommit> listCommits() {
        return new PagedIterable<GHCommit>() {
            public PagedIterator<GHCommit> _iterator(int pageSize) {
                return new PagedIterator<GHCommit>(root.retrieve().asIterator(String.format("/repos/%s/%s/commits", getOwnerName(), name), GHCommit[].class, pageSize)) {
                    protected void wrapUp(GHCommit[] page) {
                        for (GHCommit c : page)
                            c.wrapUp(GHRepository.this);
                    }
                };
            }
        };
    }

    /**
     * Search commits by specifying filters through a builder pattern.
     */
    public GHCommitQueryBuilder queryCommits() {
        return new GHCommitQueryBuilder(this);
    }

    /**
     * Lists up all the commit comments in this repository.
     */
    public PagedIterable<GHCommitComment> listCommitComments() {
        return new PagedIterable<GHCommitComment>() {
            public PagedIterator<GHCommitComment> _iterator(int pageSize) {
                return new PagedIterator<GHCommitComment>(root.retrieve().asIterator(String.format("/repos/%s/%s/comments", getOwnerName(), name), GHCommitComment[].class, pageSize)) {
                    @Override
                    protected void wrapUp(GHCommitComment[] page) {
                        for (GHCommitComment c : page)
                            c.wrap(GHRepository.this);
                    }
                };
            }
        };
    }
    
    /**
     * Gets license key and name
     */
    public GHLicense getLicenseKey(){
	return license;
    }

    /**
     * Gets the basic license details for the repository.
     * <p>
     * This is a preview item and subject to change.
     *
     * @throws IOException as usual but also if you don't use the preview connector
     * @return null if there's no license.
     */
    @Preview @Deprecated
    public GHLicense getLicense() throws IOException{
        GHContentWithLicense lic = getLicenseContent_();
        return lic!=null ? lic.license : null;
    }

    /**
     * Retrieves the contents of the repository's license file - makes an additional API call
     * <p>
     * This is a preview item and subject to change.
     *
     * @return details regarding the license contents, or null if there's no license.
     * @throws IOException as usual but also if you don't use the preview connector
     */
    @Preview @Deprecated
    public GHContent getLicenseContent() throws IOException {
        return getLicenseContent_();
    }

    @Preview @Deprecated
    private GHContentWithLicense getLicenseContent_() throws IOException {
        try {
            return root.retrieve()
                    .withPreview(DRAX)
                    .to(getApiTailUrl("license"), GHContentWithLicense.class).wrap(this);
        } catch (FileNotFoundException e) {
            return null;
        }
    }

    /**

    /**
     * Lists all the commit statues attached to the given commit, newer ones first.
     */
    public PagedIterable<GHCommitStatus> listCommitStatuses(final String sha1) throws IOException {
        return new PagedIterable<GHCommitStatus>() {
            public PagedIterator<GHCommitStatus> _iterator(int pageSize) {
                return new PagedIterator<GHCommitStatus>(root.retrieve().asIterator(String.format("/repos/%s/%s/statuses/%s", getOwnerName(), name, sha1), GHCommitStatus[].class, pageSize)) {
                    @Override
                    protected void wrapUp(GHCommitStatus[] page) {
                        for (GHCommitStatus c : page)
                            c.wrapUp(root);
                    }
                };
            }
        };
    }

    /**
     * Gets the last status of this commit, which is what gets shown in the UI.
     */
    public GHCommitStatus getLastCommitStatus(String sha1) throws IOException {
        List<GHCommitStatus> v = listCommitStatuses(sha1).asList();
        return v.isEmpty() ? null : v.get(0);
    }

    /**
     * Creates a commit status
     *
     * @param targetUrl
     *      Optional parameter that points to the URL that has more details.
     * @param description
     *      Optional short description.
     *  @param context
     *      Optinal commit status context.
     */
    public GHCommitStatus createCommitStatus(String sha1, GHCommitState state, String targetUrl, String description, String context) throws IOException {
        return new Requester(root)
                .with("state", state)
                .with("target_url", targetUrl)
                .with("description", description)
                .with("context", context)
                .to(String.format("/repos/%s/%s/statuses/%s",getOwnerName(),this.name,sha1),GHCommitStatus.class).wrapUp(root);
    }

    /**
     *  @see #createCommitStatus(String, GHCommitState,String,String,String)
     */
    public GHCommitStatus createCommitStatus(String sha1, GHCommitState state, String targetUrl, String description) throws IOException {
        return createCommitStatus(sha1, state, targetUrl, description, null);
    }

    /**
     * Lists repository events.
     */
    public PagedIterable<GHEventInfo> listEvents() throws IOException {
        return new PagedIterable<GHEventInfo>() {
            public PagedIterator<GHEventInfo> _iterator(int pageSize) {
                return new PagedIterator<GHEventInfo>(root.retrieve().asIterator(String.format("/repos/%s/%s/events", getOwnerName(), name), GHEventInfo[].class, pageSize)) {
                    @Override
                    protected void wrapUp(GHEventInfo[] page) {
                        for (GHEventInfo c : page)
                            c.wrapUp(root);
                    }
                };
            }
        };
    }

    /**
     * Lists labels in this repository.
     *
     * https://developer.github.com/v3/issues/labels/#list-all-labels-for-this-repository
     */
    public PagedIterable<GHLabel> listLabels() throws IOException {
        return new PagedIterable<GHLabel>() {
            public PagedIterator<GHLabel> _iterator(int pageSize) {
                return new PagedIterator<GHLabel>(root.retrieve().asIterator(getApiTailUrl("labels"), GHLabel[].class, pageSize)) {
                    @Override
                    protected void wrapUp(GHLabel[] page) {
                        for (GHLabel c : page)
                            c.wrapUp(GHRepository.this);
                    }
                };
            }
        };
    }

    public GHLabel getLabel(String name) throws IOException {
        return root.retrieve().to(getApiTailUrl("labels/"+name), GHLabel.class).wrapUp(this);
    }

    public GHLabel createLabel(String name, String color) throws IOException {
        return root.retrieve().method("POST")
                .with("name",name)
                .with("color", color)
                .to(getApiTailUrl("labels"), GHLabel.class).wrapUp(this);
    }

    /**
     * Lists all the invitations.
     */
    public PagedIterable<GHInvitation> listInvitations() {
        return new PagedIterable<GHInvitation>() {
            public PagedIterator<GHInvitation> _iterator(int pageSize) {
                return new PagedIterator<GHInvitation>(root.retrieve().asIterator(String.format("/repos/%s/%s/invitations", getOwnerName(), name), GHInvitation[].class, pageSize)) {
                    protected void wrapUp(GHInvitation[] page) {
                        for (GHInvitation c : page)
                            c.wrapUp(root);
                    }
                };
            }
        };
    }

    /**
     * Lists all the subscribers (aka watchers.)
     *
     * https://developer.github.com/v3/activity/watching/
     */
    public PagedIterable<GHUser> listSubscribers() {
        return listUsers("subscribers");
    }

    /**
     * Lists all the users who have starred this repo based on the old version of the API. For
     * additional information, like date when the repository was starred, see {@link #listStargazers2()}
     */
    public PagedIterable<GHUser> listStargazers() {
        return listUsers("stargazers");
    }

    /**
     * Lists all the users who have starred this repo based on new version of the API, having extended
     * information like the time when the repository was starred. For compatibility with the old API
     * see {@link #listStargazers()}
     */
    public PagedIterable<GHStargazer> listStargazers2() {
        return new PagedIterable<GHStargazer>() {
            @Override
            public PagedIterator<GHStargazer> _iterator(int pageSize) {
                Requester requester = root.retrieve();
                requester.setHeader("Accept", "application/vnd.github.v3.star+json");
                return new PagedIterator<GHStargazer>(requester.asIterator(getApiTailUrl("stargazers"), GHStargazer[].class, pageSize)) {
                    @Override
                    protected void wrapUp(GHStargazer[] page) {
                        for (GHStargazer c : page) {
                            c.wrapUp(GHRepository.this);
                        }
                    }
                };
            }
        };
    }

    private PagedIterable<GHUser> listUsers(final String suffix) {
        return new PagedIterable<GHUser>() {
            public PagedIterator<GHUser> _iterator(int pageSize) {
                return new PagedIterator<GHUser>(root.retrieve().asIterator(getApiTailUrl(suffix), GHUser[].class, pageSize)) {
                    protected void wrapUp(GHUser[] page) {
                        for (GHUser c : page)
                            c.wrapUp(root);
                    }
                };
            }
        };
    }

    /**
     *
     * See https://api.github.com/hooks for possible names and their configuration scheme.
     * TODO: produce type-safe binding
     *
     * @param name
     *      Type of the hook to be created. See https://api.github.com/hooks for possible names.
     * @param config
     *      The configuration hash.
     * @param events
     *      Can be null. Types of events to hook into.
     */
    public GHHook createHook(String name, Map<String,String> config, Collection<GHEvent> events, boolean active) throws IOException {
        return GHHooks.repoContext(this, owner).createHook(name, config, events, active);
    }

    public GHHook createWebHook(URL url, Collection<GHEvent> events) throws IOException {
        return createHook("web",Collections.singletonMap("url",url.toExternalForm()),events,true);
    }

    public GHHook createWebHook(URL url) throws IOException {
        return createWebHook(url,null);
    }

// this is no different from getPullRequests(OPEN)
//    /**
//     * Retrieves all the pull requests.
//     */
//    public List<GHPullRequest> getPullRequests() throws IOException {
//        return root.retrieveWithAuth("/pulls/"+owner+'/'+name,JsonPullRequests.class).wrap(root);
//    }

    /**
     * Returns a set that represents the post-commit hook URLs.
     * The returned set is live, and changes made to them are reflected to GitHub.
     *
     * @deprecated
     *      Use {@link #getHooks()} and {@link #createHook(String, Map, Collection, boolean)}
     */
    @SuppressFBWarnings(value = "DMI_COLLECTION_OF_URLS",
            justification = "It causes a performance degradation, but we have already exposed it to the API")
    public Set<URL> getPostCommitHooks() {
        return postCommitHooks;
    }

    /**
     * Live set view of the post-commit hook.
     */
    @SuppressFBWarnings(value = "DMI_COLLECTION_OF_URLS",
            justification = "It causes a performance degradation, but we have already exposed it to the API")
    @SkipFromToString
    private final Set<URL> postCommitHooks = new AbstractSet<URL>() {
        private List<URL> getPostCommitHooks() {
            try {
                List<URL> r = new ArrayList<URL>();
                for (GHHook h : getHooks()) {
                    if (h.getName().equals("web")) {
                        r.add(new URL(h.getConfig().get("url")));
                    }
                }
                return r;
            } catch (IOException e) {
                throw new GHException("Failed to retrieve post-commit hooks",e);
            }
        }

        @Override
        public Iterator<URL> iterator() {
            return getPostCommitHooks().iterator();
        }

        @Override
        public int size() {
            return getPostCommitHooks().size();
        }

        @Override
        public boolean add(URL url) {
            try {
                createWebHook(url);
                return true;
            } catch (IOException e) {
                throw new GHException("Failed to update post-commit hooks",e);
            }
        }

        @Override
        public boolean remove(Object url) {
            try {
                String _url = ((URL)url).toExternalForm();
                for (GHHook h : getHooks()) {
                    if (h.getName().equals("web") && h.getConfig().get("url").equals(_url)) {
                        h.delete();
                        return true;
                    }
                }
                return false;
            } catch (IOException e) {
                throw new GHException("Failed to update post-commit hooks",e);
            }
        }
    };

    /*package*/ GHRepository wrap(GitHub root) {
        this.root = root;
        if (root.isOffline()) {
            owner.wrapUp(root);
        }
        return this;
    }

    /**
     * Gets branches by {@linkplain GHBranch#getName() their names}.
     */
    public Map<String,GHBranch> getBranches() throws IOException {
        Map<String,GHBranch> r = new TreeMap<String,GHBranch>();
        for (GHBranch p : root.retrieve().to(getApiTailUrl("branches"), GHBranch[].class)) {
            p.wrap(this);
            r.put(p.getName(),p);
        }
        return r;
    }

    public GHBranch getBranch(String name) throws IOException {
        return root.retrieve().to(getApiTailUrl("branches/"+name),GHBranch.class).wrap(this);
    }

    /**
     * @deprecated
     *      Use {@link #listMilestones(GHIssueState)}
     */
    public Map<Integer, GHMilestone> getMilestones() throws IOException {
        Map<Integer,GHMilestone> milestones = new TreeMap<Integer, GHMilestone>();
        for (GHMilestone m : listMilestones(GHIssueState.OPEN)) {
            milestones.put(m.getNumber(), m);
        }
        return milestones;
    }

    /**
     * Lists up all the milestones in this repository.
     */
    public PagedIterable<GHMilestone> listMilestones(final GHIssueState state) {
        return new PagedIterable<GHMilestone>() {
            public PagedIterator<GHMilestone> _iterator(int pageSize) {
                return new PagedIterator<GHMilestone>(root.retrieve().with("state",state).asIterator(getApiTailUrl("milestones"), GHMilestone[].class, pageSize)) {
                    @Override
                    protected void wrapUp(GHMilestone[] page) {
                        for (GHMilestone c : page)
                            c.wrap(GHRepository.this);
                    }
                };
            }
        };
    }

    public GHMilestone getMilestone(int number) throws IOException {
        GHMilestone m = milestones.get(number);
        if (m == null) {
            m = root.retrieve().to(getApiTailUrl("milestones/" + number), GHMilestone.class);
            m.owner = this;
            m.root = root;
            milestones.put(m.getNumber(), m);
        }
        return m;
    }

    public GHContent getFileContent(String path) throws IOException {
        return getFileContent(path, null);
    }

    public GHContent getFileContent(String path, String ref) throws IOException {
        Requester requester = root.retrieve();
        String target = getApiTailUrl("contents/" + path);

        return requester.with("ref",ref).to(target, GHContent.class).wrap(this);
    }

    public List<GHContent> getDirectoryContent(String path) throws IOException {
        return getDirectoryContent(path, null);
    }

    public List<GHContent> getDirectoryContent(String path, String ref) throws IOException {
        Requester requester = root.retrieve();
        while (path.endsWith("/")) {
            path = path.substring(0, path.length() - 1);
        }
        String target = getApiTailUrl("contents/" + path);

        GHContent[] files = requester.with("ref",ref).to(target, GHContent[].class);

        GHContent.wrap(files, this);

        return Arrays.asList(files);
    }

    /**
     * https://developer.github.com/v3/repos/contents/#get-the-readme
     */
    public GHContent getReadme() throws IOException {
        Requester requester = root.retrieve();
        return requester.to(getApiTailUrl("readme"), GHContent.class).wrap(this);
    }

    /**
     * Creates a new content, or update an existing content.
     */
    public GHContentBuilder createContent() {
        return new GHContentBuilder(this);
    }

    /**
     * Use {@link #createContent()}.
     */
    @Deprecated
    public GHContentUpdateResponse createContent(String content, String commitMessage, String path) throws IOException {
        return createContent().content(content).message(commitMessage).path(path).commit();
    }

    /**
     * Use {@link #createContent()}.
     */
    @Deprecated
    public GHContentUpdateResponse createContent(String content, String commitMessage, String path, String branch) throws IOException {
        return createContent().content(content).message(commitMessage).path(path).branch(branch).commit();
    }

    /**
     * Use {@link #createContent()}.
     */
    @Deprecated
    public GHContentUpdateResponse createContent(byte[] contentBytes, String commitMessage, String path) throws IOException {
        return createContent().content(contentBytes).message(commitMessage).path(path).commit();
    }

    /**
     * Use {@link #createContent()}.
     */
    @Deprecated
    public GHContentUpdateResponse createContent(byte[] contentBytes, String commitMessage, String path, String branch) throws IOException {
        return createContent().content(contentBytes).message(commitMessage).path(path).branch(branch).commit();
    }

    public GHMilestone createMilestone(String title, String description) throws IOException {
        return new Requester(root)
                .with("title", title).with("description", description).method("POST").to(getApiTailUrl("milestones"), GHMilestone.class).wrap(this);
    }

    public GHDeployKey addDeployKey(String title,String key) throws IOException {
         return new Requester(root)
         .with("title", title).with("key", key).method("POST").to(getApiTailUrl("keys"), GHDeployKey.class).wrap(this);

    }

    public List<GHDeployKey> getDeployKeys() throws IOException{
         List<GHDeployKey> list = new ArrayList<GHDeployKey>(Arrays.asList(
                    root.retrieve().to(getApiTailUrl("keys"), GHDeployKey[].class)));
            for (GHDeployKey h : list)
                h.wrap(this);
            return list;
    }

    /**
     * Forked repositories have a 'source' attribute that specifies the ultimate source of the forking chain.
     *
     * @return
     *      {@link GHRepository} that points to the root repository where this repository is forked
     *      (indirectly or directly) from. Otherwise null.
     * @see #getParent()
     */
    public GHRepository getSource() throws IOException {
        if (source == null) return null;
        if (source.root == null)
            source = root.getRepository(source.getFullName());
        return source;
    }

    /**
     * Forked repositories have a 'parent' attribute that specifies the repository this repository
     * is directly forked from. If we keep traversing {@link #getParent()} until it returns null, that
     * is {@link #getSource()}.
     *
     * @return
     *      {@link GHRepository} that points to the repository where this repository is forked
     *      directly from. Otherwise null.
     * @see #getSource()
     */
    public GHRepository getParent() throws IOException {
        if (parent == null) return null;
        if (parent.root == null)
            parent = root.getRepository(parent.getFullName());
        return parent;
    }

    /**
     * Subscribes to this repository to get notifications.
     */
    public GHSubscription subscribe(boolean subscribed, boolean ignored) throws IOException {
        return new Requester(root)
            .with("subscribed", subscribed)
            .with("ignored", ignored)
            .method("PUT").to(getApiTailUrl("subscription"), GHSubscription.class).wrapUp(this);
    }

    /**
     * Returns the current subscription.
     *
     * @return null if no subscription exists.
     */
    public GHSubscription getSubscription() throws IOException {
        try {
            return root.retrieve().to(getApiTailUrl("subscription"), GHSubscription.class).wrapUp(this);
        } catch (FileNotFoundException e) {
            return null;
        }
    }

    public PagedIterable<Contributor> listContributors() throws IOException {
        return new PagedIterable<Contributor>() {
            public PagedIterator<Contributor> _iterator(int pageSize) {
                return new PagedIterator<Contributor>(root.retrieve().asIterator(getApiTailUrl("contributors"), Contributor[].class, pageSize)) {
                    @Override
                    protected void wrapUp(Contributor[] page) {
                        for (Contributor c : page)
                            c.wrapUp(root);
                    }
                };
            }
        };
    }

    public static class Contributor extends GHUser {
        private int contributions;

        public int getContributions() {
            return contributions;
        }

        @Override
        public int hashCode() {
            // We ignore contributions in the calculation
            return super.hashCode();
        }

        @Override
        public boolean equals(Object obj) {
            // We ignore contributions in the calculation
            return super.equals(obj);
        }
    }

    /**
     * Render a Markdown document.
     *
     * In {@linkplain MarkdownMode#GFM GFM mode}, issue numbers and user mentions
     * are linked accordingly.
     *
     * @see GitHub#renderMarkdown(String)
     */
    public Reader renderMarkdown(String text, MarkdownMode mode) throws IOException {
        return new InputStreamReader(
            new Requester(root)
                    .with("text", text)
                    .with("mode",mode==null?null:mode.toString())
                    .with("context", getFullName())
                    .asStream("/markdown"),
            "UTF-8");
    }

    /**
     * List all the notifications in a repository for the current user.
     */
    public GHNotificationStream listNotifications() {
        return new GHNotificationStream(root,getApiTailUrl("/notifications"));
    }

    /**
     * <a href="https://developer.github.com/v3/repos/traffic/#views">https://developer.github.com/v3/repos/traffic/#views</a>
     */
    public GHRepositoryViewTraffic getViewTraffic() throws IOException{
        return root.retrieve().to(getApiTailUrl("/traffic/views"), GHRepositoryViewTraffic.class);
    }

    /**
     * <a href="https://developer.github.com/v3/repos/traffic/#clones">https://developer.github.com/v3/repos/traffic/#clones</a>
     */
    public GHRepositoryCloneTraffic getCloneTraffic() throws IOException{
        return root.retrieve().to(getApiTailUrl("/traffic/clones"), GHRepositoryCloneTraffic.class);
    }

    @Override
    public int hashCode() {
        return ("Repository:"+getOwnerName()+":"+name).hashCode();
    }

    @Override
    public boolean equals(Object obj) {
        if (obj instanceof GHRepository) {
            GHRepository that = (GHRepository) obj;
            return this.getOwnerName().equals(that.getOwnerName())
                && this.name.equals(that.name);
        }
        return false;
    }

    String getApiTailUrl(String tail) {
        if (tail.length()>0 && !tail.startsWith("/"))    tail='/'+tail;
        return "/repos/" + getOwnerName() + "/" + name +tail;
    }
}<|MERGE_RESOLUTION|>--- conflicted
+++ resolved
@@ -79,13 +79,8 @@
     @JsonProperty("private")
     private boolean _private;
     private int forks_count, stargazers_count, watchers_count, size, open_issues_count, subscribers_count;
-<<<<<<< HEAD
     private String pushed_at, updated_at, created_at;
-    private Map<Integer,GHMilestone> milestones = new HashMap<Integer, GHMilestone>();
-=======
-    private String pushed_at;
     private Map<Integer,GHMilestone> milestones = new WeakHashMap<Integer, GHMilestone>();
->>>>>>> 32804b81
 
     private String default_branch,language;
     private Map<String,GHCommit> commits = new WeakHashMap<String, GHCommit>();
