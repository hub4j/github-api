package org.kohsuke.github;

import com.fasterxml.jackson.databind.JsonMappingException;
import org.apache.commons.io.IOUtils;
import org.junit.Test;
import org.kohsuke.github.GHCheckRun.Conclusion;
import org.kohsuke.github.GHOrganization.RepositoryRole;
import org.kohsuke.github.GHRepository.Visibility;

import java.io.ByteArrayInputStream;
import java.io.FileNotFoundException;
import java.io.IOException;
import java.io.InputStream;
import java.net.URL;
import java.util.ArrayList;
import java.util.Date;
import java.util.HashMap;
import java.util.List;
import java.util.Map;
import java.util.Set;
import java.util.stream.Collectors;

import static org.hamcrest.Matchers.*;
import static org.hamcrest.core.IsInstanceOf.instanceOf;
import static org.junit.Assert.assertThrows;
import static org.kohsuke.github.GHVerification.Reason.*;

// TODO: Auto-generated Javadoc
/**
 * The Class GHRepositoryTest.
 *
 * @author Liam Newman
 */
public class GHRepositoryTest extends AbstractGitHubWireMockTest {

    /**
     * Gets the repository.
     *
     * @return the repository
     * @throws IOException
     *             Signals that an I/O exception has occurred.
     */
    protected GHRepository getRepository() throws IOException {
        return getRepository(gitHub);
    }

    private GHRepository getRepository(GitHub gitHub) throws IOException {
        return gitHub.getOrganization("hub4j-test-org").getRepository("github-api");
    }

    /**
     * Test zipball.
     *
     * @throws IOException
     *             Signals that an I/O exception has occurred.
     */
    @Test
    public void testZipball() throws IOException {
        getTempRepository().readZip((InputStream inputstream) -> {
            return new ByteArrayInputStream(IOUtils.toByteArray(inputstream));
        }, null);
    }

    /**
     * Test tarball.
     *
     * @throws IOException
     *             Signals that an I/O exception has occurred.
     */
    @Test
    public void testTarball() throws IOException {
        getTempRepository().readTar((InputStream inputstream) -> {
            return new ByteArrayInputStream(IOUtils.toByteArray(inputstream));
        }, null);
    }

    /**
     * Test getters.
     *
     * @throws IOException
     *             Signals that an I/O exception has occurred.
     */
    @Test
    public void testGetters() throws IOException {
        GHRepository r = getTempRepository();

        assertThat(r.hasAdminAccess(), is(true));
        assertThat(r.hasDownloads(), is(true));
        assertThat(r.hasIssues(), is(true));
        assertThat(r.hasPages(), is(false));
        assertThat(r.hasProjects(), is(true));
        assertThat(r.hasPullAccess(), is(true));
        assertThat(r.hasPushAccess(), is(true));
        assertThat(r.hasWiki(), is(true));

        assertThat(r.isAllowMergeCommit(), is(true));
        assertThat(r.isAllowRebaseMerge(), is(true));
        assertThat(r.isAllowSquashMerge(), is(true));

        String httpTransport = "https://github.com/hub4j-test-org/temp-testGetters.git";
        assertThat(r.getHttpTransportUrl(), equalTo(httpTransport));
        assertThat(r.gitHttpTransportUrl(), equalTo(httpTransport));

        assertThat(r.getName(), equalTo("temp-testGetters"));
        assertThat(r.getFullName(), equalTo("hub4j-test-org/temp-testGetters"));
    }

    /**
     * Archive.
     *
     * @throws Exception
     *             the exception
     */
    @Test
    public void archive() throws Exception {
        // Archive is a one-way action in the API.
        // After taking snapshot, manual state reset is required.
        snapshotNotAllowed();

        GHRepository repo = getRepository();

        assertThat(repo.isArchived(), is(false));

        repo.archive();

        assertThat(repo.isArchived(), is(true));
        assertThat(getRepository().isArchived(), is(true));
    }

    /**
     * Checks if is disabled.
     *
     * @throws Exception
     *             the exception
     */
    @Test
    public void isDisabled() throws Exception {
        GHRepository r = getRepository();

        assertThat(r.isDisabled(), is(false));
    }

    /**
     * Checks if is disabled true.
     *
     * @throws Exception
     *             the exception
     */
    @Test
    public void isDisabledTrue() throws Exception {
        GHRepository r = getRepository();

        assertThat(r.isDisabled(), is(true));
    }

    /**
     * Gets the branch URL encoded.
     *
     * @throws Exception
     *             the exception
     */
    @Test
    public void getBranch_URLEncoded() throws Exception {
        GHRepository repo = getRepository();
        GHBranch branch = repo.getBranch("test/#UrlEncode");
        assertThat(branch.getName(), is("test/#UrlEncode"));
    }

    /**
     * Creates the signed commit verify error.
     *
     * @throws IOException
     *             Signals that an I/O exception has occurred.
     */
    @Test
    public void createSignedCommitVerifyError() throws IOException {
        GHRepository repository = getRepository();

        GHTree ghTree = new GHTreeBuilder(repository).textEntry("a", "", false).create();

        GHVerification verification = repository.createCommit()
                .message("test signing")
                .withSignature("-----BEGIN PGP SIGNATURE-----\ninvalid\n-----END PGP SIGNATURE-----")
                .tree(ghTree.getSha())
                .create()
                .getCommitShortInfo()
                .getVerification();

        assertThat(verification.getReason(), equalTo(GPGVERIFY_ERROR));
    }

    /**
     * Creates the signed commit unknown signature type.
     *
     * @throws IOException
     *             Signals that an I/O exception has occurred.
     */
    @Test
    public void createSignedCommitUnknownSignatureType() throws IOException {
        GHRepository repository = getRepository();

        GHTree ghTree = new GHTreeBuilder(repository).textEntry("a", "", false).create();

        GHVerification verification = repository.createCommit()
                .message("test signing")
                .withSignature("unknown")
                .tree(ghTree.getSha())
                .create()
                .getCommitShortInfo()
                .getVerification();

        assertThat(verification.getReason(), equalTo(UNKNOWN_SIGNATURE_TYPE));
    }

    /**
     * List stargazers.
     *
     * @throws IOException
     *             Signals that an I/O exception has occurred.
     */
    @Test
    public void listStargazers() throws IOException {
        GHRepository repository = getRepository();
        assertThat(repository.listStargazers2().toList(), is(empty()));

        repository = gitHub.getOrganization("hub4j").getRepository("github-api");
        Iterable<GHStargazer> stargazers = repository.listStargazers2();
        GHStargazer stargazer = stargazers.iterator().next();
        assertThat(stargazer.getStarredAt(), equalTo(new Date(1271650383000L)));
        assertThat(stargazer.getUser().getLogin(), equalTo("nielswind"));
        assertThat(stargazer.getRepository(), sameInstance(repository));
    }

    /**
     * Gets the branch non existent but 200 status.
     *
     * @throws Exception
     *             the exception
     */
    // Issue #607
    @Test
    public void getBranchNonExistentBut200Status() throws Exception {
        // Manually changed the returned status to 200 so dont take a new snapshot
        this.snapshotNotAllowed();

        // This should *never* happen but with mocking it was discovered
        GHRepository repo = getRepository();
        try {
            GHBranch branch = repo.getBranch("test/NonExistent");
            fail();
        } catch (Exception e) {
            // I dont really love this but I wanted to get to the root wrapped cause
            assertThat(e, instanceOf(IOException.class));
            assertThat(e.getMessage(),
                    equalTo("Server returned HTTP response code: 200, message: '404 Not Found' for URL: "
                            + mockGitHub.apiServer().baseUrl()
                            + "/repos/hub4j-test-org/github-api/branches/test/NonExistent"));
        }
    }

    /**
     * Subscription.
     *
     * @throws Exception
     *             the exception
     */
    @Test
    public void subscription() throws Exception {
        GHRepository r = getRepository();
        assertThat(r.getSubscription(), nullValue());
        GHSubscription s = r.subscribe(true, false);
        try {

            assertThat(r, equalTo(s.getRepository()));
            assertThat(s.isIgnored(), equalTo(false));
            assertThat(s.isSubscribed(), equalTo(true));
            assertThat(s.getRepositoryUrl().toString(), containsString("/repos/hub4j-test-org/github-api"));
            assertThat(s.getUrl().toString(), containsString("/repos/hub4j-test-org/github-api/subscription"));

            assertThat(s.getReason(), nullValue());
            assertThat(s.getCreatedAt(), equalTo(new Date(1611377286000L)));
        } finally {
            s.delete();
        }

        assertThat(r.getSubscription(), nullValue());
    }

    /**
     * Test set public.
     *
     * @throws Exception
     *             the exception
     */
    @Test
    public void testSetPublic() throws Exception {
        kohsuke();
        GHUser myself = gitHub.getMyself();
        String repoName = "test-repo-public";
        GHRepository repo = gitHub.createRepository(repoName).private_(false).create();
        try {
            assertThat(repo.isPrivate(), is(false));
            repo.setPrivate(true);
            assertThat(myself.getRepository(repoName).isPrivate(), is(true));
            repo.setPrivate(false);
            assertThat(myself.getRepository(repoName).isPrivate(), is(false));
        } finally {
            repo.delete();
        }
    }

    /**
     * Test update repository.
     *
     * @throws Exception
     *             the exception
     */
    @Test
    public void testUpdateRepository() throws Exception {
        String homepage = "https://github-api.kohsuke.org/apidocs/index.html";
        String description = "A test repository for update testing via the github-api project";

        GHRepository repo = getTempRepository();
        GHRepository.Updater builder = repo.update();

        // one merge option is always required
        GHRepository updated = builder.allowRebaseMerge(false)
                .allowSquashMerge(false)
                .deleteBranchOnMerge(true)
                .description(description)
                .downloads(false)
                .downloads(false)
                .homepage(homepage)
                .issues(false)
                .private_(true)
                .projects(false)
                .wiki(false)
                .done();

        assertThat(updated.isAllowMergeCommit(), is(true));
        assertThat(updated.isAllowRebaseMerge(), is(false));
        assertThat(updated.isAllowSquashMerge(), is(false));
        assertThat(updated.isDeleteBranchOnMerge(), is(true));
        assertThat(updated.isPrivate(), is(true));
        assertThat(updated.hasDownloads(), is(false));
        assertThat(updated.hasIssues(), is(false));
        assertThat(updated.hasProjects(), is(false));
        assertThat(updated.hasWiki(), is(false));

        assertThat(updated.getHomepage(), equalTo(homepage));
        assertThat(updated.getDescription(), equalTo(description));

        // test the other merge option and making the repo public again
        GHRepository redux = updated.update().allowMergeCommit(false).allowRebaseMerge(true).private_(false).done();

        assertThat(redux.isAllowMergeCommit(), is(false));
        assertThat(redux.isAllowRebaseMerge(), is(true));
        assertThat(redux.isPrivate(), is(false));

        String updatedDescription = "updated using set()";
        redux = redux.set().description(updatedDescription);

        assertThat(redux.getDescription(), equalTo(updatedDescription));
    }

    /**
     * Test get repository with visibility.
     *
     * @throws IOException
     *             Signals that an I/O exception has occurred.
     */
    @Test
    public void testGetRepositoryWithVisibility() throws IOException {
        snapshotNotAllowed();
        final String repoName = "test-repo-visibility";
        final GHRepository repo = getTempRepository(repoName);
        assertThat(repo.getVisibility(), equalTo(Visibility.PUBLIC));

        repo.setVisibility(Visibility.INTERNAL);
        assertThat(gitHub.getRepository(repo.getOwnerName() + "/" + repo.getName()).getVisibility(),
                equalTo(Visibility.INTERNAL));

        repo.setVisibility(Visibility.PRIVATE);
        assertThat(gitHub.getRepository(repo.getOwnerName() + "/" + repo.getName()).getVisibility(),
                equalTo(Visibility.PRIVATE));

        repo.setVisibility(Visibility.PUBLIC);
        assertThat(gitHub.getRepository(repo.getOwnerName() + "/" + repo.getName()).getVisibility(),
                equalTo(Visibility.PUBLIC));

        // deliberately bogus response in snapshot
        assertThat(gitHub.getRepository(repo.getOwnerName() + "/" + repo.getName()).getVisibility(),
                equalTo(Visibility.UNKNOWN));
    }

    /**
     * List contributors.
     *
     * @throws IOException
     *             Signals that an I/O exception has occurred.
     */
    @Test
    public void listContributors() throws IOException {
        GHRepository r = gitHub.getOrganization("hub4j").getRepository("github-api");
        int i = 0;
        boolean kohsuke = false;

        for (GHRepository.Contributor c : r.listContributors()) {
            if (c.getLogin().equals("kohsuke")) {
                assertThat(c.getContributions(), greaterThan(0));
                kohsuke = true;
            }
            if (i++ > 5) {
                break;
            }
        }

        assertThat(kohsuke, is(true));
    }

    /**
     * Gets the permission.
     *
     * @throws Exception
     *             the exception
     */
    @Test
    public void getPermission() throws Exception {
        kohsuke();
        GHRepository r = gitHub.getRepository("hub4j-test-org/test-permission");
        assertThat(r.getPermission("kohsuke"), equalTo(GHPermissionType.ADMIN));
        assertThat(r.getPermission("dude"), equalTo(GHPermissionType.READ));
        r = gitHub.getOrganization("apache").getRepository("groovy");
        try {
            r.getPermission("jglick");
            fail();
        } catch (HttpException x) {
            // x.printStackTrace(); // good
            assertThat(x.getResponseCode(), equalTo(403));
        }

        if (false) {
            // can't easily test this; there's no private repository visible to the test user
            r = gitHub.getOrganization("cloudbees").getRepository("private-repo-not-writable-by-me");
            try {
                r.getPermission("jglick");
                fail();
            } catch (FileNotFoundException x) {
                x.printStackTrace(); // good
            }
        }
    }

    /**
     * Checks for permission.
     *
     * @throws Exception
     *             the exception
     */
    @Test
    public void hasPermission() throws Exception {
        kohsuke();
        GHRepository publicRepository = gitHub.getRepository("hub4j-test-org/test-permission");
        assertThat(publicRepository.hasPermission("kohsuke", GHPermissionType.ADMIN), equalTo(true));
        assertThat(publicRepository.hasPermission("kohsuke", GHPermissionType.WRITE), equalTo(true));
        assertThat(publicRepository.hasPermission("kohsuke", GHPermissionType.READ), equalTo(true));
        assertThat(publicRepository.hasPermission("kohsuke", GHPermissionType.NONE), equalTo(false));

        assertThat(publicRepository.hasPermission("dude", GHPermissionType.ADMIN), equalTo(false));
        assertThat(publicRepository.hasPermission("dude", GHPermissionType.WRITE), equalTo(false));
        assertThat(publicRepository.hasPermission("dude", GHPermissionType.READ), equalTo(true));
        assertThat(publicRepository.hasPermission("dude", GHPermissionType.NONE), equalTo(false));

        // also check the GHUser method
        GHUser kohsuke = gitHub.getUser("kohsuke");
        assertThat(publicRepository.hasPermission(kohsuke, GHPermissionType.ADMIN), equalTo(true));
        assertThat(publicRepository.hasPermission(kohsuke, GHPermissionType.WRITE), equalTo(true));
        assertThat(publicRepository.hasPermission(kohsuke, GHPermissionType.READ), equalTo(true));
        assertThat(publicRepository.hasPermission(kohsuke, GHPermissionType.NONE), equalTo(false));

        // check NONE on a private project
        GHRepository privateRepository = gitHub.getRepository("hub4j-test-org/test-permission-private");
        assertThat(privateRepository.hasPermission("dude", GHPermissionType.ADMIN), equalTo(false));
        assertThat(privateRepository.hasPermission("dude", GHPermissionType.WRITE), equalTo(false));
        assertThat(privateRepository.hasPermission("dude", GHPermissionType.READ), equalTo(false));
        assertThat(privateRepository.hasPermission("dude", GHPermissionType.NONE), equalTo(true));
    }

    /**
     * Latest repository exist.
     */
    @Test
    public void LatestRepositoryExist() {
        try {
            // add the repository that have latest release
            GHRelease release = gitHub.getRepository("kamontat/CheckIDNumber").getLatestRelease();
            assertThat(release.getTagName(), equalTo("v3.0"));
        } catch (IOException e) {
            e.printStackTrace();
            fail();
        }
    }

    /**
     * Adds the collaborators.
     *
     * @throws Exception
     *             the exception
     */
    @Test
    public void addCollaborators() throws Exception {
        GHRepository repo = getRepository();
        GHUser user = getUser();
        List<GHUser> users = new ArrayList<>();

        users.add(user);
        users.add(gitHub.getUser("jimmysombrero2"));
        repo.addCollaborators(users, GHOrganization.Permission.PUSH);

        GHPersonSet<GHUser> collabs = repo.getCollaborators();
        GHUser colabUser = collabs.byLogin("jimmysombrero");

        assertThat(user.getName(), equalTo(colabUser.getName()));
    }

    /**
     * Adds the collaborators repo perm.
     *
     * @throws Exception
     *             the exception
     */
    @Test
    public void addCollaboratorsRepoPerm() throws Exception {
        GHRepository repo = getRepository();
        GHUser user = getUser();

        RepositoryRole role = RepositoryRole.from(GHOrganization.Permission.PULL);
        repo.addCollaborators(role, user);

        GHPersonSet<GHUser> collabs = repo.getCollaborators();
        GHUser colabUser = collabs.byLogin("jgangemi");

        assertThat(user.getName(), equalTo(colabUser.getName()));
    }

    /**
     * Latest repository not exist.
     */
    @Test
    public void LatestRepositoryNotExist() {
        try {
            // add the repository that `NOT` have latest release
            GHRelease release = gitHub.getRepository("kamontat/Java8Example").getLatestRelease();
            assertThat(release, nullValue());
        } catch (IOException e) {
            e.printStackTrace();
            fail();
        }
    }

    /**
     * List releases.
     *
     * @throws IOException
     *             Signals that an I/O exception has occurred.
     */
    @Test
    public void listReleases() throws IOException {
        PagedIterable<GHRelease> releases = gitHub.getOrganization("github").getRepository("hub").listReleases();
        assertThat(releases, is(not(emptyIterable())));
    }

    /**
     * Gets the release exists.
     *
     * @throws IOException
     *             Signals that an I/O exception has occurred.
     */
    @Test
    public void getReleaseExists() throws IOException {
        GHRelease release = gitHub.getOrganization("github").getRepository("hub").getRelease(6839710);
        assertThat(release.getTagName(), equalTo("v2.3.0-pre10"));
    }

    /**
     * Gets the release does not exist.
     *
     * @throws IOException
     *             Signals that an I/O exception has occurred.
     */
    @Test
    public void getReleaseDoesNotExist() throws IOException {
        GHRelease release = gitHub.getOrganization("github").getRepository("hub").getRelease(Long.MAX_VALUE);
        assertThat(release, nullValue());
    }

    /**
     * Gets the release by tag name exists.
     *
     * @throws IOException
     *             Signals that an I/O exception has occurred.
     */
    @Test
    public void getReleaseByTagNameExists() throws IOException {
        GHRelease release = gitHub.getOrganization("github").getRepository("hub").getReleaseByTagName("v2.3.0-pre10");
        assertThat(release, notNullValue());
        assertThat(release.getTagName(), equalTo("v2.3.0-pre10"));
    }

    /**
     * Gets the release by tag name does not exist.
     *
     * @throws IOException
     *             Signals that an I/O exception has occurred.
     */
    @Test
    public void getReleaseByTagNameDoesNotExist() throws IOException {
        GHRelease release = getRepository().getReleaseByTagName("foo-bar-baz");
        assertThat(release, nullValue());
    }

    /**
     * List languages.
     *
     * @throws IOException
     *             Signals that an I/O exception has occurred.
     */
    @Test
    public void listLanguages() throws IOException {
        GHRepository r = gitHub.getRepository("hub4j/github-api");
        String mainLanguage = r.getLanguage();
        assertThat(mainLanguage, equalTo("Java"));
        Map<String, Long> languages = r.listLanguages();
        assertThat(languages.containsKey(mainLanguage), is(true));
        assertThat(languages.get("Java"), greaterThan(100000L));
    }

    /**
     * List commit comments no comments.
     *
     * @throws IOException
     *             Signals that an I/O exception has occurred.
     */
    @Test
    public void listCommitCommentsNoComments() throws IOException {
        List<GHCommitComment> commitComments = getRepository()
                .listCommitComments("c413fc1e3057332b93850ea48202627d29a37de5")
                .toList();

        assertThat("Commit has no comments", commitComments.isEmpty());

        commitComments = getRepository().getCommit("c413fc1e3057332b93850ea48202627d29a37de5").listComments().toList();

        assertThat("Commit has no comments", commitComments.isEmpty());
    }

    /**
     * Search all public and forked repos.
     *
     * @throws IOException
     *             Signals that an I/O exception has occurred.
     */
    @Test
    public void searchAllPublicAndForkedRepos() throws IOException {
        PagedSearchIterable<GHRepository> list = gitHub.searchRepositories()
                .user("t0m4uk1991")
                .visibility(GHRepository.Visibility.PUBLIC)
                .fork(GHFork.PARENT_AND_FORKS)
                .list();
        List<GHRepository> u = list.toList();
        assertThat(u.size(), is(14));
        assertThat(u.stream().filter(item -> item.getName().equals("github-api")).count(), is(1L));
        assertThat(u.stream().filter(item -> item.getName().equals("Complete-Python-3-Bootcamp")).count(), is(1L));
    }

    /**
     * Search for public forked only repos.
     *
     * @throws IOException
     *             Signals that an I/O exception has occurred.
     */
    @Test
    public void searchForPublicForkedOnlyRepos() throws IOException {
        PagedSearchIterable<GHRepository> list = gitHub.searchRepositories()
                .user("t0m4uk1991")
                .visibility(GHRepository.Visibility.PUBLIC)
                .fork(GHFork.FORKS_ONLY)
                .list();
        List<GHRepository> u = list.toList();
        assertThat(u.size(), is(2));
        assertThat(u.get(0).getName(), is("github-api"));
        assertThat(u.get(1).getName(), is("Complete-Python-3-Bootcamp"));
    }

    /**
     * Gh repository search builder ignores unknown visibility.
     */
    @Test
    public void ghRepositorySearchBuilderIgnoresUnknownVisibility() {
        GHRepositorySearchBuilder ghRepositorySearchBuilder;

        GHException exception = assertThrows(GHException.class,
                () -> new GHRepositorySearchBuilder(gitHub).visibility(Visibility.UNKNOWN));
        assertThat(exception.getMessage(),
                startsWith("UNKNOWN is a placeholder for unexpected values encountered when reading data."));

        ghRepositorySearchBuilder = new GHRepositorySearchBuilder(gitHub).visibility(Visibility.PUBLIC);
        assertThat(ghRepositorySearchBuilder.terms.stream().filter(item -> item.contains("is:")).count(), is(1L));

        ghRepositorySearchBuilder = new GHRepositorySearchBuilder(gitHub).visibility(Visibility.PRIVATE);
        assertThat(ghRepositorySearchBuilder.terms.stream().filter(item -> item.contains("is:")).count(), is(1L));

        ghRepositorySearchBuilder = new GHRepositorySearchBuilder(gitHub).visibility(Visibility.INTERNAL);
        assertThat(ghRepositorySearchBuilder.terms.stream().filter(item -> item.contains("is:")).count(), is(1L));
    }

    /**
     * Gh repository search builder fork default reset forks search terms.
     */
    @Test
    public void ghRepositorySearchBuilderForkDefaultResetForksSearchTerms() {
        GHRepositorySearchBuilder ghRepositorySearchBuilder = new GHRepositorySearchBuilder(gitHub);

        ghRepositorySearchBuilder = ghRepositorySearchBuilder.fork(GHFork.PARENT_AND_FORKS);
        assertThat(ghRepositorySearchBuilder.terms.stream().filter(item -> item.contains("fork:true")).count(), is(1L));
        assertThat(ghRepositorySearchBuilder.terms.stream().filter(item -> item.contains("fork:")).count(), is(1L));

        ghRepositorySearchBuilder = ghRepositorySearchBuilder.fork(GHFork.FORKS_ONLY);
        assertThat(ghRepositorySearchBuilder.terms.stream().filter(item -> item.contains("fork:only")).count(), is(1L));
        assertThat(ghRepositorySearchBuilder.terms.stream().filter(item -> item.contains("fork:")).count(), is(2L));

        ghRepositorySearchBuilder = ghRepositorySearchBuilder.fork(GHFork.PARENT_ONLY);
        assertThat(ghRepositorySearchBuilder.terms.stream().filter(item -> item.contains("fork:")).count(), is(0L));
    }

    /**
     * Gh repository search builder fork deprecated enum.
     */
    @Test
    public void ghRepositorySearchBuilderForkDeprecatedEnum() {
        GHRepositorySearchBuilder ghRepositorySearchBuilder = new GHRepositorySearchBuilder(gitHub);
        ghRepositorySearchBuilder = ghRepositorySearchBuilder.fork(GHRepositorySearchBuilder.Fork.PARENT_AND_FORKS);
        assertThat(ghRepositorySearchBuilder.terms.stream().filter(item -> item.contains("fork:true")).count(), is(1L));
        assertThat(ghRepositorySearchBuilder.terms.stream().filter(item -> item.contains("fork:")).count(), is(1L));

        ghRepositorySearchBuilder = ghRepositorySearchBuilder.fork(GHRepositorySearchBuilder.Fork.FORKS_ONLY);
        assertThat(ghRepositorySearchBuilder.terms.stream().filter(item -> item.contains("fork:only")).count(), is(1L));
        assertThat(ghRepositorySearchBuilder.terms.stream().filter(item -> item.contains("fork:")).count(), is(2L));

        ghRepositorySearchBuilder = ghRepositorySearchBuilder.fork(GHRepositorySearchBuilder.Fork.PARENT_ONLY);
        assertThat(ghRepositorySearchBuilder.terms.stream().filter(item -> item.contains("fork:")).count(), is(0L));
    }

    /**
     * Gh repository search builder fork deprecated string.
     */
    @Test
    public void ghRepositorySearchBuilderForkDeprecatedString() {
        GHRepositorySearchBuilder ghRepositorySearchBuilder = new GHRepositorySearchBuilder(gitHub);
        ghRepositorySearchBuilder = ghRepositorySearchBuilder.forks(GHFork.PARENT_AND_FORKS.toString());
        assertThat(ghRepositorySearchBuilder.terms.stream().filter(item -> item.contains("fork:true")).count(), is(1L));
        assertThat(ghRepositorySearchBuilder.terms.stream().filter(item -> item.contains("fork:")).count(), is(1L));

        ghRepositorySearchBuilder = ghRepositorySearchBuilder.forks(GHFork.FORKS_ONLY.toString());
        assertThat(ghRepositorySearchBuilder.terms.stream().filter(item -> item.contains("fork:only")).count(), is(1L));
        assertThat(ghRepositorySearchBuilder.terms.stream().filter(item -> item.contains("fork:")).count(), is(2L));

        ghRepositorySearchBuilder = ghRepositorySearchBuilder.forks(null);
        assertThat(ghRepositorySearchBuilder.terms.stream().filter(item -> item.contains("fork:")).count(), is(0L));
    }

    /**
     * List commit comments some comments.
     *
     * @throws IOException
     *             Signals that an I/O exception has occurred.
     */
    @Test
    public void listCommitCommentsSomeComments() throws IOException {
        List<GHCommitComment> commitComments = getRepository()
                .listCommitComments("499d91f9f846b0087b2a20cf3648b49dc9c2eeef")
                .toList();

        assertThat("Two comments present", commitComments.size(), equalTo(2));
        assertThat("Comment text found",
                commitComments.stream().map(GHCommitComment::getBody).collect(Collectors.toList()),
                containsInAnyOrder("comment 1", "comment 2"));

        commitComments = getRepository().getCommit("499d91f9f846b0087b2a20cf3648b49dc9c2eeef").listComments().toList();

        assertThat("Two comments present", commitComments.size(), equalTo(2));
        assertThat("Comment text found",
                commitComments.stream().map(GHCommitComment::getBody).collect(Collectors.toList()),
                containsInAnyOrder("comment 1", "comment 2"));
    }

    /**
     * List empty contributors.
     *
     * @throws IOException
     *             Signals that an I/O exception has occurred.
     */
    @Test // Issue #261
    public void listEmptyContributors() throws IOException {
        assertThat("This list should be empty, but should return a valid empty iterable.",
                gitHub.getRepository(GITHUB_API_TEST_ORG + "/empty").listContributors(),
                is(emptyIterable()));
    }

    /**
     * Search repositories.
     *
     * @throws Exception
     *             the exception
     */
    @Test
    public void searchRepositories() throws Exception {
        PagedSearchIterable<GHRepository> r = gitHub.searchRepositories()
                .q("tetris")
                .language("assembly")
                .sort(GHRepositorySearchBuilder.Sort.STARS)
                .list();
        GHRepository u = r.iterator().next();
        // System.out.println(u.getName());
        assertThat(u.getId(), notNullValue());
        assertThat(u.getLanguage(), equalTo("Assembly"));
        assertThat(r.getTotalCount(), greaterThan(0));
    }

    /**
     * Search org for repositories.
     *
     * @throws Exception
     *             the exception
     */
    @Test
    public void searchOrgForRepositories() throws Exception {
        PagedSearchIterable<GHRepository> r = gitHub.searchRepositories().org("hub4j-test-org").list();
        GHRepository u = r.iterator().next();
        assertThat(u.getOwnerName(), equalTo("hub4j-test-org"));
        assertThat(r.getTotalCount(), greaterThan(0));
    }

    /**
     * Test issue 162.
     *
     * @throws Exception
     *             the exception
     */
    @Test // issue #162
    public void testIssue162() throws Exception {
        GHRepository r = gitHub.getRepository("hub4j/github-api");
        List<GHContent> contents = r.getDirectoryContent("", "gh-pages");
        for (GHContent content : contents) {
            if (content.isFile()) {
                String content1 = content.getContent();
                String content2 = r.getFileContent(content.getPath(), "gh-pages").getContent();
                // System.out.println(content.getPath());
                assertThat(content2, equalTo(content1));
            }
        }
    }

    /**
     * Mark down.
     *
     * @throws Exception
     *             the exception
     */
    @Test
    public void markDown() throws Exception {
        assertThat(IOUtils.toString(gitHub.renderMarkdown("**Test日本語**")).trim(),
                equalTo("<p><strong>Test日本語</strong></p>"));

        String actual = IOUtils.toString(
                gitHub.getRepository("hub4j/github-api").renderMarkdown("@kohsuke to fix issue #1", MarkdownMode.GFM));
        // System.out.println(actual);
        assertThat(actual, containsString("href=\"https://github.com/kohsuke\""));
        assertThat(actual, containsString("href=\"https://github.com/hub4j/github-api/pull/1\""));
        assertThat(actual, containsString("class=\"user-mention\""));
        assertThat(actual, containsString("class=\"issue-link "));
        assertThat(actual, containsString("to fix issue"));
    }

    /**
     * Sets the merge options.
     *
     * @throws IOException
     *             Signals that an I/O exception has occurred.
     */
    @Test
    public void setMergeOptions() throws IOException {
        // String repoName = "hub4j-test-org/test-mergeoptions";
        GHRepository r = getTempRepository();

        // at least one merge option must be selected
        // flip all the values at least once
        r.allowSquashMerge(true);

        r.allowMergeCommit(false);
        r.allowRebaseMerge(false);

        r = gitHub.getRepository(r.getFullName());
        assertThat(r.isAllowMergeCommit(), is(false));
        assertThat(r.isAllowRebaseMerge(), is(false));
        assertThat(r.isAllowSquashMerge(), is(true));

        // flip the last value
        r.allowMergeCommit(true);
        r.allowRebaseMerge(true);
        r.allowSquashMerge(false);

        r = gitHub.getRepository(r.getFullName());
        assertThat(r.isAllowMergeCommit(), is(true));
        assertThat(r.isAllowRebaseMerge(), is(true));
        assertThat(r.isAllowSquashMerge(), is(false));
    }

    /**
     * Gets the delete branch on merge.
     *
     * @throws IOException
     *             Signals that an I/O exception has occurred.
     */
    @Test
    public void getDeleteBranchOnMerge() throws IOException {
        GHRepository r = getRepository();
        assertThat(r.isDeleteBranchOnMerge(), notNullValue());
    }

    /**
     * Sets the delete branch on merge.
     *
     * @throws IOException
     *             Signals that an I/O exception has occurred.
     */
    @Test
    public void setDeleteBranchOnMerge() throws IOException {
        GHRepository r = getRepository();

        // enable auto delete
        r.deleteBranchOnMerge(true);

        r = gitHub.getRepository(r.getFullName());
        assertThat(r.isDeleteBranchOnMerge(), is(true));

        // flip the last value
        r.deleteBranchOnMerge(false);

        r = gitHub.getRepository(r.getFullName());
        assertThat(r.isDeleteBranchOnMerge(), is(false));
    }

    /**
     * Test set topics.
     *
     * @throws Exception
     *             the exception
     */
    @Test
    public void testSetTopics() throws Exception {
        GHRepository repo = getRepository(gitHub);

        List<String> topics = new ArrayList<>();

        topics.add("java");
        topics.add("api-test-dummy");
        repo.setTopics(topics);
        assertThat("Topics retain input order (are not sort when stored)",
                repo.listTopics(),
                contains("java", "api-test-dummy"));

        topics = new ArrayList<>();
        topics.add("ordered-state");
        topics.add("api-test-dummy");
        topics.add("java");
        repo.setTopics(topics);
        assertThat("Topics behave as a set and retain order from previous calls",
                repo.listTopics(),
                contains("java", "api-test-dummy", "ordered-state"));

        topics = new ArrayList<>();
        topics.add("ordered-state");
        topics.add("api-test-dummy");
        repo.setTopics(topics);
        assertThat("Topics retain order even when some are removed",
                repo.listTopics(),
                contains("api-test-dummy", "ordered-state"));

        topics = new ArrayList<>();
        repo.setTopics(topics);
        assertThat("Topics can be set to empty", repo.listTopics(), is(empty()));
    }

    /**
     * Gets the collaborators.
     *
     * @throws Exception
     *             the exception
     */
    @Test
    public void getCollaborators() throws Exception {
        GHRepository repo = getRepository(gitHub);
        GHPersonSet<GHUser> collaborators = repo.getCollaborators();
        assertThat(collaborators.size(), greaterThan(0));
    }

    /**
     * Gets the post commit hooks.
     *
     * @throws Exception
     *             the exception
     */
    @Test
    public void getPostCommitHooks() throws Exception {
        GHRepository repo = getRepository(gitHub);
        Set<URL> postcommitHooks = repo.getPostCommitHooks();
        assertThat(postcommitHooks, is(empty()));
    }

    /**
     * Gets the refs.
     *
     * @throws Exception
     *             the exception
     */
    @Test
    public void getRefs() throws Exception {
        GHRepository repo = getTempRepository();
        GHRef[] refs = repo.getRefs();
        assertThat(refs, notNullValue());
        assertThat(refs.length, equalTo(1));
        assertThat(refs[0].getRef(), equalTo("refs/heads/main"));
    }

    /**
     * Gets the public key.
     *
     * @throws Exception
     *             the exception
     */
    @Test
    public void getPublicKey() throws Exception {
        GHRepository repo = getTempRepository();
        GHRepositoryPublicKey publicKey = repo.getPublicKey();
        assertThat(publicKey, notNullValue());
        assertThat(publicKey.getKey(), equalTo("test-key"));
        assertThat(publicKey.getKeyId(), equalTo("key-id"));
    }

    /**
     * Gets the refs heads.
     *
     * @throws Exception
     *             the exception
     */
    @Test
    public void getRefsHeads() throws Exception {
        GHRepository repo = getTempRepository();
        GHRef[] refs = repo.getRefs("heads");
        assertThat(refs, notNullValue());
        assertThat(refs.length, equalTo(1));
        assertThat(refs[0].getRef(), equalTo("refs/heads/main"));
    }

    /**
     * Gets the refs empty tags.
     *
     * @throws Exception
     *             the exception
     */
    @Test
    public void getRefsEmptyTags() throws Exception {
        GHRepository repo = getTempRepository();
        try {
            repo.getRefs("tags");
            fail();
        } catch (Exception e) {
            assertThat(e, instanceOf(GHFileNotFoundException.class));
            assertThat(e.getMessage(),
                    containsString(
                            "{\"message\":\"Not Found\",\"documentation_url\":\"https://developer.github.com/v3/git/refs/#get-a-reference\"}"));
        }
    }

    /**
     * List refs.
     *
     * @throws Exception
     *             the exception
     */
    @Test
    public void listRefs() throws Exception {
        GHRepository repo = getRepository();

        List<GHRef> ghRefs;

        // handle refs/*
        ghRefs = repo.listRefs("heads").toList();
        List<GHRef> ghRefsWithPrefix = repo.listRefs("refs/heads").toList();

        assertThat(ghRefs, notNullValue());
        assertThat(ghRefs.size(), greaterThan(3));
        assertThat(ghRefs.get(0).getRef(), equalTo("refs/heads/changes"));
        assertThat(ghRefsWithPrefix.size(), equalTo(ghRefs.size()));
        assertThat(ghRefsWithPrefix.get(0).getRef(), equalTo(ghRefs.get(0).getRef()));

        // git/refs/heads/gh-pages
        // passing a specific ref to listRefs will fail to parse due to returning a single item not an array
        try {
            ghRefs = repo.listRefs("heads/gh-pages").toList();
            fail();
        } catch (Exception e) {
            assertThat(e, instanceOf(HttpException.class));
            assertThat(e.getCause(), instanceOf(JsonMappingException.class));
        }

        // git/refs/heads/gh
        ghRefs = repo.listRefs("heads/gh").toList();
        assertThat(ghRefs, notNullValue());
        assertThat(ghRefs.size(), equalTo(1));
        assertThat(ghRefs.get(0).getRef(), equalTo("refs/heads/gh-pages"));

        // git/refs/headz
        try {
            ghRefs = repo.listRefs("headz").toList();
            fail();
        } catch (Exception e) {
            assertThat(e, instanceOf(GHFileNotFoundException.class));
            assertThat(e.getMessage(),
                    containsString(
                            "{\"message\":\"Not Found\",\"documentation_url\":\"https://developer.github.com/v3/git/refs/#get-a-reference\"}"));
        }
    }

    /**
     * Gets the ref.
     *
     * @throws Exception
     *             the exception
     */
    @Test
    public void getRef() throws Exception {
        GHRepository repo = getRepository();

        GHRef ghRef;

        // handle refs/*
        ghRef = repo.getRef("heads/gh-pages");
        GHRef ghRefWithPrefix = repo.getRef("refs/heads/gh-pages");

        assertThat(ghRef, notNullValue());
        assertThat(ghRef.getRef(), equalTo("refs/heads/gh-pages"));
        assertThat(ghRefWithPrefix.getRef(), equalTo(ghRef.getRef()));
        assertThat(ghRefWithPrefix.getObject().getType(), equalTo("commit"));
        assertThat(ghRefWithPrefix.getObject().getUrl().toString(),
                containsString("/repos/hub4j-test-org/github-api/git/commits/"));

        // git/refs/heads/gh-pages
        ghRef = repo.getRef("heads/gh-pages");
        assertThat(ghRef, notNullValue());
        assertThat(ghRef.getRef(), equalTo("refs/heads/gh-pages"));

        // git/refs/heads/gh
        try {
            ghRef = repo.getRef("heads/gh");
            fail();
        } catch (Exception e) {
            assertThat(e, instanceOf(GHFileNotFoundException.class));
            assertThat(e.getMessage(),
                    containsString(
                            "{\"message\":\"Not Found\",\"documentation_url\":\"https://developer.github.com/v3/git/refs/#get-a-reference\"}"));
        }

        // git/refs/headz
        try {
            ghRef = repo.getRef("headz");
            fail();
        } catch (Exception e) {
            assertThat(e, instanceOf(GHFileNotFoundException.class));
            assertThat(e.getMessage(),
                    containsString(
                            "{\"message\":\"Not Found\",\"documentation_url\":\"https://developer.github.com/v3/git/refs/#get-a-reference\"}"));
        }
    }

    /**
     * List refs heads.
     *
     * @throws Exception
     *             the exception
     */
    @Test
    public void listRefsHeads() throws Exception {
        GHRepository repo = getTempRepository();
        List<GHRef> refs = repo.listRefs("heads").toList();
        assertThat(refs, notNullValue());
        assertThat(refs.size(), equalTo(1));
        assertThat(refs.get(0).getRef(), equalTo("refs/heads/main"));
    }

    /**
     * List refs empty tags.
     *
     * @throws Exception
     *             the exception
     */
    @Test
    public void listRefsEmptyTags() throws Exception {
        try {
            GHRepository repo = getTempRepository();
            repo.listRefs("tags").toList();
            fail();
        } catch (Exception e) {
            assertThat(e, instanceOf(GHFileNotFoundException.class));
            assertThat(e.getMessage(), containsString("/repos/hub4j-test-org/temp-listRefsEmptyTags/git/refs/tags"));
        }
    }

    /**
     * List tags empty.
     *
     * @throws Exception
     *             the exception
     */
    @Test
    public void listTagsEmpty() throws Exception {
        GHRepository repo = getTempRepository();
        List<GHTag> refs = repo.listTags().toList();
        assertThat(refs, notNullValue());
        assertThat(refs, is(empty()));
    }

    /**
     * List tags.
     *
     * @throws Exception
     *             the exception
     */
    @Test
    public void listTags() throws Exception {
        GHRepository repo = getRepository();
        List<GHTag> refs = repo.listTags().withPageSize(33).toList();
        assertThat(refs, notNullValue());
        assertThat(refs.size(), greaterThan(90));
    }

    /**
     * Check watchers count.
     *
     * @throws Exception
     *             the exception
     */
    @Test
    public void checkWatchersCount() throws Exception {
        snapshotNotAllowed();
        GHRepository repo = getTempRepository();
        int watchersCount = repo.getWatchersCount();
        assertThat(watchersCount, equalTo(10));
    }

    /**
     * Check stargazers count.
     *
     * @throws Exception
     *             the exception
     */
    @Test
    public void checkStargazersCount() throws Exception {
        snapshotNotAllowed();
        GHRepository repo = getTempRepository();
        int stargazersCount = repo.getStargazersCount();
        assertThat(stargazersCount, equalTo(10));
    }

    /**
     * List collaborators.
     *
     * @throws Exception
     *             the exception
     */
    @Test
    public void listCollaborators() throws Exception {
        GHRepository repo = getRepository();
        List<GHUser> collaborators = repo.listCollaborators().toList();
        assertThat(collaborators.size(), greaterThan(10));
    }

    /**
     * List collaborators filtered.
     *
     * @throws Exception
     *             the exception
     */
    @Test
    public void listCollaboratorsFiltered() throws Exception {
        GHRepository repo = getRepository();
        List<GHUser> allCollaborators = repo.listCollaborators().toList();
        List<GHUser> filteredCollaborators = repo.listCollaborators(GHRepository.CollaboratorAffiliation.OUTSIDE)
                .toList();
        assertThat(filteredCollaborators.size(), lessThan(allCollaborators.size()));
    }

    /**
     * User is collaborator.
     *
     * @throws Exception
     *             the exception
     */
    @Test
    public void userIsCollaborator() throws Exception {
        GHRepository repo = getRepository();
        GHUser collaborator = repo.listCollaborators().toList().get(0);
        assertThat(repo.isCollaborator(collaborator), is(true));
    }

    /**
     * Gets the check runs.
     *
     * @throws Exception
     *             the exception
     */
    @Test
    public void getCheckRuns() throws Exception {
        final int expectedCount = 8;
        // Use github-api repository as it has checks set up
        PagedIterable<GHCheckRun> checkRuns = gitHub.getOrganization("hub4j")
                .getRepository("github-api")
                .getCheckRuns("78b9ff49d47daaa158eb373c4e2e040f739df8b9");
        // Check if the paging works correctly
        assertThat(checkRuns.withPageSize(2).iterator().nextPage(), hasSize(2));

        // Check if the checkruns are all succeeded and if we got all of them
        int checkRunsCount = 0;
        for (GHCheckRun checkRun : checkRuns) {
            assertThat(checkRun.getConclusion(), equalTo(Conclusion.SUCCESS));
            checkRunsCount++;
        }
        assertThat(checkRunsCount, equalTo(expectedCount));

        // Check that we can call update on the results
        for (GHCheckRun checkRun : checkRuns) {
            checkRun.update();
        }
    }

    /**
     * Filter out the checks from a reference
     *
     * @throws Exception
     *             the exception
     */
    @Test
    public void getCheckRunsWithParams() throws Exception {
        final int expectedCount = 1;
        // Use github-api repository as it has checks set up
        final Map<String, Object> params = new HashMap<>(1);
        params.put("check_name", "build-only (Java 17)");
        PagedIterable<GHCheckRun> checkRuns = gitHub.getOrganization("hub4j")
                .getRepository("github-api")
                .getCheckRuns("54d60fbb53b4efa19f3081417bfb6a1de30c55e4", params);

        // Check if the checkruns are all succeeded and if we got all of them
        int checkRunsCount = 0;
        for (GHCheckRun checkRun : checkRuns) {
            assertThat(checkRun.getConclusion(), equalTo(Conclusion.SUCCESS));
            checkRunsCount++;
        }
        assertThat(checkRunsCount, equalTo(expectedCount));
    }

    /**
     * Gets the last commit status.
     *
     * @throws Exception
     *             the exception
     */
    @Test
    public void getLastCommitStatus() throws Exception {
        GHCommitStatus status = getRepository().getLastCommitStatus("8051615eff597f4e49f4f47625e6fc2b49f26bfc");
        assertThat(status.getId(), equalTo(9027542286L));
        assertThat(status.getState(), equalTo(GHCommitState.SUCCESS));
        assertThat(status.getContext(), equalTo("ci/circleci: build"));
    }

    /**
     * List commits between.
     *
     * @throws Exception
     *             the exception
     */
    @Test
    public void listCommitsBetween() throws Exception {
        GHRepository repository = getRepository();
        int startingCount = mockGitHub.getRequestCount();
        GHCompare compare = repository.getCompare("e46a9f3f2ac55db96de3c5c4706f2813b3a96465",
                "8051615eff597f4e49f4f47625e6fc2b49f26bfc");
        int actualCount = 0;
        for (GHCompare.Commit item : compare.listCommits().withPageSize(5)) {
            assertThat(item, notNullValue());
            actualCount++;
        }
        assertThat(compare.getTotalCommits(), is(9));
        assertThat(actualCount, is(9));
        assertThat(mockGitHub.getRequestCount(), equalTo(startingCount + 1));
    }

    /**
     * List commits between paginated.
     *
     * @throws Exception
     *             the exception
     */
    @Test
    public void listCommitsBetweenPaginated() throws Exception {
        GHRepository repository = getRepository();
        int startingCount = mockGitHub.getRequestCount();
        repository.setCompareUsePaginatedCommits(true);
        GHCompare compare = repository.getCompare("e46a9f3f2ac55db96de3c5c4706f2813b3a96465",
                "8051615eff597f4e49f4f47625e6fc2b49f26bfc");
        int actualCount = 0;
        for (GHCompare.Commit item : compare.listCommits().withPageSize(5)) {
            assertThat(item, notNullValue());
            actualCount++;
        }
        assertThat(compare.getTotalCommits(), is(9));
        assertThat(actualCount, is(9));
        assertThat(mockGitHub.getRequestCount(), equalTo(startingCount + 3));
    }

    /**
     * Gets the commits between over 250.
     *
     * @throws Exception
     *             the exception
     */
    @Test
    public void getCommitsBetweenOver250() throws Exception {
        GHRepository repository = getRepository();
        int startingCount = mockGitHub.getRequestCount();
        GHCompare compare = repository.getCompare("4261c42949915816a9f246eb14c3dfd21a637bc2",
                "94ff089e60064bfa43e374baeb10846f7ce82f40");
        int actualCount = 0;
        for (GHCompare.Commit item : compare.getCommits()) {
            assertThat(item, notNullValue());
            actualCount++;
        }
        assertThat(compare.getTotalCommits(), is(283));
        assertThat(actualCount, is(250));
        assertThat(mockGitHub.getRequestCount(), equalTo(startingCount + 1));

        // Additional GHCompare checks
        assertThat(compare.getAheadBy(), equalTo(283));
        assertThat(compare.getBehindBy(), equalTo(0));
        assertThat(compare.getStatus(), equalTo(GHCompare.Status.ahead));
        assertThat(compare.getDiffUrl().toString(),
                endsWith(
                        "compare/4261c42949915816a9f246eb14c3dfd21a637bc2...94ff089e60064bfa43e374baeb10846f7ce82f40.diff"));
        assertThat(compare.getHtmlUrl().toString(),
                endsWith(
                        "compare/4261c42949915816a9f246eb14c3dfd21a637bc2...94ff089e60064bfa43e374baeb10846f7ce82f40"));
        assertThat(compare.getPatchUrl().toString(),
                endsWith(
                        "compare/4261c42949915816a9f246eb14c3dfd21a637bc2...94ff089e60064bfa43e374baeb10846f7ce82f40.patch"));
        assertThat(compare.getPermalinkUrl().toString(),
                endsWith("compare/hub4j-test-org:4261c42...hub4j-test-org:94ff089"));
        assertThat(compare.getUrl().toString(),
                endsWith(
                        "compare/4261c42949915816a9f246eb14c3dfd21a637bc2...94ff089e60064bfa43e374baeb10846f7ce82f40"));

        assertThat(compare.getBaseCommit().getSHA1(), equalTo("4261c42949915816a9f246eb14c3dfd21a637bc2"));

        assertThat(compare.getMergeBaseCommit().getSHA1(), equalTo("4261c42949915816a9f246eb14c3dfd21a637bc2"));
        // it appears this field is not present in the returned JSON. Strange.
        assertThat(compare.getMergeBaseCommit().getCommit().getSha(), nullValue());
        assertThat(compare.getMergeBaseCommit().getCommit().getUrl(),
                endsWith("/commits/4261c42949915816a9f246eb14c3dfd21a637bc2"));
        assertThat(compare.getMergeBaseCommit().getCommit().getMessage(),
                endsWith("[maven-release-plugin] prepare release github-api-1.123"));
        assertThat(compare.getMergeBaseCommit().getCommit().getAuthor().getName(), equalTo("Liam Newman"));
        assertThat(compare.getMergeBaseCommit().getCommit().getCommitter().getName(), equalTo("Liam Newman"));

        assertThat(compare.getMergeBaseCommit().getCommit().getTree().getSha(),
                equalTo("5da98090976978c93aba0bdfa550e05675543f99"));
        assertThat(compare.getMergeBaseCommit().getCommit().getTree().getUrl(),
                endsWith("/git/trees/5da98090976978c93aba0bdfa550e05675543f99"));

        assertThat(compare.getFiles().length, equalTo(300));
        assertThat(compare.getFiles()[0].getFileName(), equalTo(".github/PULL_REQUEST_TEMPLATE.md"));
        assertThat(compare.getFiles()[0].getLinesAdded(), equalTo(8));
        assertThat(compare.getFiles()[0].getLinesChanged(), equalTo(15));
        assertThat(compare.getFiles()[0].getLinesDeleted(), equalTo(7));
        assertThat(compare.getFiles()[0].getFileName(), equalTo(".github/PULL_REQUEST_TEMPLATE.md"));
        assertThat(compare.getFiles()[0].getPatch(), startsWith("@@ -1,15 +1,16 @@"));
        assertThat(compare.getFiles()[0].getPreviousFilename(), nullValue());
        assertThat(compare.getFiles()[0].getStatus(), equalTo("modified"));
        assertThat(compare.getFiles()[0].getSha(), equalTo("e4234f5f6f39899282a6ef1edff343ae1269222e"));

        assertThat(compare.getFiles()[0].getBlobUrl().toString(),
                endsWith("/blob/94ff089e60064bfa43e374baeb10846f7ce82f40/.github/PULL_REQUEST_TEMPLATE.md"));
        assertThat(compare.getFiles()[0].getRawUrl().toString(),
                endsWith("/raw/94ff089e60064bfa43e374baeb10846f7ce82f40/.github/PULL_REQUEST_TEMPLATE.md"));
    }

    /**
     * Gets the commits between paged.
     *
     * @throws Exception
     *             the exception
     */
    @Test
    public void getCommitsBetweenPaged() throws Exception {
        GHRepository repository = getRepository();
        int startingCount = mockGitHub.getRequestCount();
        repository.setCompareUsePaginatedCommits(true);
        GHCompare compare = repository.getCompare("4261c42949915816a9f246eb14c3dfd21a637bc2",
                "94ff089e60064bfa43e374baeb10846f7ce82f40");
        int actualCount = 0;
        for (GHCompare.Commit item : compare.getCommits()) {
            assertThat(item, notNullValue());
            actualCount++;
        }
        assertThat(compare.getTotalCommits(), is(283));
        assertThat(actualCount, is(283));
        assertThat(mockGitHub.getRequestCount(), equalTo(startingCount + 4));
    }

    /**
     * Creates the dispatch event without client payload.
     *
     * @throws Exception
     *             the exception
     */
    @Test
    public void createDispatchEventWithoutClientPayload() throws Exception {
        GHRepository repository = getTempRepository();
        repository.dispatch("test", null);
    }

    /**
     * Creates the dispatch event with client payload.
     *
     * @throws Exception
     *             the exception
     */
    @Test
    public void createDispatchEventWithClientPayload() throws Exception {
        GHRepository repository = getTempRepository();
        Map<String, Object> clientPayload = new HashMap<>();
        clientPayload.put("name", "joe.doe");
        clientPayload.put("list", new ArrayList<>());
        repository.dispatch("test", clientPayload);
    }

    /**
     * Creates the secret.
     *
     * @throws Exception
     *             the exception
     */
    @Test
    public void createSecret() throws Exception {
        GHRepository repo = getTempRepository();
        repo.createSecret("secret", "encrypted", "public");
    }

    /**
<<<<<<< HEAD
     * Creates the template repository
=======
     * Test to check star method by verifying stargarzer count.
>>>>>>> 24832b14
     *
     * @throws Exception
     *             the exception
     */
    @Test
<<<<<<< HEAD
    public void templateRepository() throws Exception {
        GHRepository repo = getRepository();

        assertThat(repo.getTemplateRepository().getName(), is("github-api-template"));
=======
    public void starTest() throws Exception {
        String owner = "hub4j-test-org";
        GHRepository repository = getRepository();
        assertThat(repository.getOwner().getLogin(), equalTo(owner));
        assertThat(repository.getStargazersCount(), is(0));
        repository.star();
        assertThat(repository.listStargazers2().toList().size(), is(1));
        repository.unstar();
        assertThat(repository.listStargazers().toList().size(), is(0));
>>>>>>> 24832b14
    }
}<|MERGE_RESOLUTION|>--- conflicted
+++ resolved
@@ -1565,22 +1565,25 @@
     }
 
     /**
-<<<<<<< HEAD
      * Creates the template repository
-=======
-     * Test to check star method by verifying stargarzer count.
->>>>>>> 24832b14
-     *
-     * @throws Exception
-     *             the exception
-     */
-    @Test
-<<<<<<< HEAD
+     *
+     * @throws Exception
+     *             the exception
+     */
+    @Test
     public void templateRepository() throws Exception {
         GHRepository repo = getRepository();
 
         assertThat(repo.getTemplateRepository().getName(), is("github-api-template"));
-=======
+    }
+
+    /**
+     * Test to check star method by verifying stargarzer count.
+     *
+     * @throws Exception
+     *             the exception
+     */
+    @Test
     public void starTest() throws Exception {
         String owner = "hub4j-test-org";
         GHRepository repository = getRepository();
@@ -1590,6 +1593,5 @@
         assertThat(repository.listStargazers2().toList().size(), is(1));
         repository.unstar();
         assertThat(repository.listStargazers().toList().size(), is(0));
->>>>>>> 24832b14
     }
 }