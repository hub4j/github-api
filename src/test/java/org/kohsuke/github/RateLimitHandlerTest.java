--- conflicted
+++ resolved
@@ -3,6 +3,7 @@
 import com.github.tomakehurst.wiremock.core.WireMockConfiguration;
 import org.jetbrains.annotations.NotNull;
 import org.junit.Test;
+import org.kohsuke.github.connector.GitHubConnectorResponse;
 
 import java.io.IOException;
 import java.net.HttpURLConnection;
@@ -156,9 +157,6 @@
         snapshotNotAllowed();
 
         gitHub = getGitHubBuilder().withEndpoint(mockGitHub.apiServer().baseUrl())
-<<<<<<< HEAD
-                .withRateLimitHandler(RateLimitHandler.WAIT)
-=======
                 .withRateLimitHandler(new GitHubRateLimitHandler() {
 
                     @Override
@@ -169,7 +167,6 @@
                         GitHubAbuseLimitHandler.WAIT.onError(connectorResponse);
                     }
                 })
->>>>>>> 3fc04515
                 .build();
 
         gitHub.getMyself();
