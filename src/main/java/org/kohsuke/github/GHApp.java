package org.kohsuke.github;

import edu.umd.cs.findbugs.annotations.SuppressFBWarnings;
import org.kohsuke.github.internal.EnumUtils;

import java.io.IOException;
import java.net.URL;
import java.util.Collections;
import java.util.Date;
import java.util.List;
import java.util.Map;
import java.util.stream.Collectors;

// TODO: Auto-generated Javadoc
/**
 * A Github App.
 *
 * @author Paulo Miguel Almeida
 * @see GitHub#getApp() GitHub#getApp()
 */
public class GHApp extends GHObject {

    /**
     * Create default GHApp instance
     */
    public GHApp() {
    }

    private GHUser owner;
    private String name;
    private String slug;
    private String description;
    private String externalUrl;
    private Map<String, String> permissions;
    private List<String> events;
    private long installationsCount;
    private String htmlUrl;

    /**
     * Gets owner.
     *
     * @return the owner
     */
    @SuppressFBWarnings(value = { "EI_EXPOSE_REP" }, justification = "Expected behavior")
    public GHUser getOwner() {
        return owner;
    }

    /**
     * Sets owner.
     *
     * @param owner
     *            the owner
     * @deprecated Do not use this method. It was added due to incomplete understanding of Jackson binding.
     */
    @Deprecated
    public void setOwner(GHUser owner) {
        throw new RuntimeException("Do not use this method.");
    }

    /**
     * Gets name.
     *
     * @return the name
     */
    public String getName() {
        return name;
    }

    /**
     * Gets the slug name of the GitHub app.
     *
     * @return the slug name of the GitHub app
     */
    public String getSlug() {
        return slug;
    }

    /**
     * Sets name.
     *
     * @param name
     *            the name
     * @deprecated Do not use this method. It was added due to incomplete understanding of Jackson binding.
     */
    @Deprecated
    public void setName(String name) {
        throw new RuntimeException("Do not use this method.");
    }

    /**
     * Gets description.
     *
     * @return the description
     */
    public String getDescription() {
        return description;
    }

    /**
     * Sets description.
     *
     * @param description
     *            the description
     * @deprecated Do not use this method. It was added due to incomplete understanding of Jackson binding.
     */
    @Deprecated
    public void setDescription(String description) {
        throw new RuntimeException("Do not use this method.");
    }

    /**
     * Gets external url.
     *
     * @return the external url
     */
    public String getExternalUrl() {
        return externalUrl;
    }

    /**
     * Sets external url.
     *
     * @param externalUrl
     *            the external url
     * @deprecated Do not use this method. It was added due to incomplete understanding of Jackson binding.
     */
    @Deprecated
    public void setExternalUrl(String externalUrl) {
        throw new RuntimeException("Do not use this method.");
    }

    /**
     * Gets events.
     *
     * @return the events
     */
    public List<GHEvent> getEvents() {
        return events.stream()
                .map(e -> EnumUtils.getEnumOrDefault(GHEvent.class, e, GHEvent.UNKNOWN))
                .collect(Collectors.toList());
    }

    /**
     * Sets events.
     *
     * @param events
     *            the events
     * @deprecated Do not use this method. It was added due to incomplete understanding of Jackson binding.
     */
    @Deprecated
    public void setEvents(List<GHEvent> events) {
        throw new RuntimeException("Do not use this method.");
    }

    /**
     * Gets installations count.
     *
     * @return the installations count
     */
    public long getInstallationsCount() {
        return installationsCount;
    }

    /**
     * Sets installations count.
     *
     * @param installationsCount
     *            the installations count
     * @deprecated Do not use this method. It was added due to incomplete understanding of Jackson binding.
     */
    @Deprecated
    public void setInstallationsCount(long installationsCount) {
        throw new RuntimeException("Do not use this method.");
    }

    /**
     * Gets the html url.
     *
     * @return the html url
     */
    public URL getHtmlUrl() {
        return GitHubClient.parseURL(htmlUrl);
    }

    /**
     * Gets permissions.
     *
     * @return the permissions
     */
    public Map<String, String> getPermissions() {
        return Collections.unmodifiableMap(permissions);
    }

    /**
<<<<<<< HEAD
     * Sets permissions.
     *
     * @param permissions
     *            the permissions
     * @deprecated Do not use this method. It was added due to incomplete understanding of Jackson binding.
     */
    @Deprecated
    public void setPermissions(Map<String, String> permissions) {
        throw new RuntimeException("Do not use this method.");
=======
     * Obtains all the installation requests associated with this app.
     * <p>
     * You must use a JWT to access this endpoint.
     *
     * @return a list of App installation requests
     * @see <a href=
     *      "https://docs.github.com/en/rest/apps/apps?apiVersion=2022-11-28#list-installation-requests-for-the-authenticated-app">List
     *      installation requests</a>
     */
    public PagedIterable<GHAppInstallationRequest> listInstallationRequests() {
        return root().createRequest()
                .withUrlPath("/app/installation-requests")
                .toIterable(GHAppInstallationRequest[].class, null);
>>>>>>> 3fc04515
    }

    /**
     * Obtains all the installations associated with this app.
     * <p>
     * You must use a JWT to access this endpoint.
     *
     * @return a list of App installations
     * @see <a href="https://developer.github.com/v3/apps/#list-installations">List installations</a>
     */
    public PagedIterable<GHAppInstallation> listInstallations() {
        return listInstallations(null);
    }

    /**
     * Obtains all the installations associated with this app since a given date.
     * <p>
     * You must use a JWT to access this endpoint.
     *
     * @param since
     *            - Allows users to get installations that have been updated since a given date.
     * @return a list of App installations since a given time.
     * @see <a href="https://developer.github.com/v3/apps/#list-installations">List installations</a>
     */
    public PagedIterable<GHAppInstallation> listInstallations(final Date since) {
        Requester requester = root().createRequest().withUrlPath("/app/installations");
        if (since != null) {
            requester.with("since", GitHubClient.printDate(since));
        }
        return requester.toIterable(GHAppInstallation[].class, null);
    }

    /**
     * Obtain an installation associated with this app.
     * <p>
     * You must use a JWT to access this endpoint.
     *
     * @param id
     *            Installation Id
     * @return a GHAppInstallation
     * @throws IOException
     *             on error
     * @see <a href="https://developer.github.com/v3/apps/#get-an-installation">Get an installation</a>
     */
    public GHAppInstallation getInstallationById(long id) throws IOException {
        return root().createRequest()
                .withUrlPath(String.format("/app/installations/%d", id))
                .fetch(GHAppInstallation.class);
    }

    /**
     * Obtain an organization installation associated with this app.
     * <p>
     * You must use a JWT to access this endpoint.
     *
     * @param name
     *            Organization name
     * @return a GHAppInstallation
     * @throws IOException
     *             on error
     * @see <a href="https://developer.github.com/v3/apps/#get-an-organization-installation">Get an organization
     *      installation</a>
     */
    public GHAppInstallation getInstallationByOrganization(String name) throws IOException {
        return root().createRequest()
                .withUrlPath(String.format("/orgs/%s/installation", name))
                .fetch(GHAppInstallation.class);
    }

    /**
     * Obtain an repository installation associated with this app.
     * <p>
     * You must use a JWT to access this endpoint.
     *
     * @param ownerName
     *            Organization or user name
     * @param repositoryName
     *            Repository name
     * @return a GHAppInstallation
     * @throws IOException
     *             on error
     * @see <a href="https://developer.github.com/v3/apps/#get-a-repository-installation">Get a repository
     *      installation</a>
     */
    public GHAppInstallation getInstallationByRepository(String ownerName, String repositoryName) throws IOException {
        return root().createRequest()
                .withUrlPath(String.format("/repos/%s/%s/installation", ownerName, repositoryName))
                .fetch(GHAppInstallation.class);
    }

    /**
     * Obtain a user installation associated with this app.
     * <p>
     * You must use a JWT to access this endpoint.
     *
     * @param name
     *            user name
     * @return a GHAppInstallation
     * @throws IOException
     *             on error
     * @see <a href="https://developer.github.com/v3/apps/#get-a-user-installation">Get a user installation</a>
     */
    public GHAppInstallation getInstallationByUser(String name) throws IOException {
        return root().createRequest()
                .withUrlPath(String.format("/users/%s/installation", name))
                .fetch(GHAppInstallation.class);
    }

}<|MERGE_RESOLUTION|>--- conflicted
+++ resolved
@@ -193,7 +193,6 @@
     }
 
     /**
-<<<<<<< HEAD
      * Sets permissions.
      *
      * @param permissions
@@ -203,7 +202,9 @@
     @Deprecated
     public void setPermissions(Map<String, String> permissions) {
         throw new RuntimeException("Do not use this method.");
-=======
+    }
+
+    /**
      * Obtains all the installation requests associated with this app.
      * <p>
      * You must use a JWT to access this endpoint.
@@ -217,7 +218,6 @@
         return root().createRequest()
                 .withUrlPath("/app/installation-requests")
                 .toIterable(GHAppInstallationRequest[].class, null);
->>>>>>> 3fc04515
     }
 
     /**
