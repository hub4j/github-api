package org.kohsuke.github;

/**
 * @author Kohsuke Kawaguchi
 */
/*package*/ class Previews {
    static final String LOKI = "application/vnd.github.loki-preview+json";
    static final String DRAX = "application/vnd.github.drax-preview+json";
    static final String SQUIRREL_GIRL = "application/vnd.github.squirrel-girl-preview";
<<<<<<< HEAD
=======
    static final String KORRA = "application/vnd.github.korra-preview";
    static final String CLOAK = "application/vnd.github.cloak-preview";
>>>>>>> cda27d59
}<|MERGE_RESOLUTION|>--- conflicted
+++ resolved
@@ -7,9 +7,5 @@
     static final String LOKI = "application/vnd.github.loki-preview+json";
     static final String DRAX = "application/vnd.github.drax-preview+json";
     static final String SQUIRREL_GIRL = "application/vnd.github.squirrel-girl-preview";
-<<<<<<< HEAD
-=======
-    static final String KORRA = "application/vnd.github.korra-preview";
     static final String CLOAK = "application/vnd.github.cloak-preview";
->>>>>>> cda27d59
 }