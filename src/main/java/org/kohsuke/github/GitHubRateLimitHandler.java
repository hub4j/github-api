package org.kohsuke.github;

import org.jetbrains.annotations.NotNull;
import org.kohsuke.github.connector.GitHubConnectorResponse;

import java.io.IOException;
<<<<<<< HEAD
import java.net.HttpURLConnection;
=======
import java.io.InterruptedIOException;
import java.time.Duration;
import java.time.ZonedDateTime;
import java.time.format.DateTimeFormatter;
>>>>>>> 3fc04515

import javax.annotation.Nonnull;

// TODO: Auto-generated Javadoc
/**
 * Pluggable strategy to determine what to do when the API rate limit is reached.
 *
 * @author Kohsuke Kawaguchi
 * @author Liam Newman
 * @see GitHubBuilder#withRateLimitHandler(RateLimitHandler) GitHubBuilder#withRateLimitHandler(RateLimitHandler)
 * @see GitHubAbuseLimitHandler
 */
public abstract class GitHubRateLimitHandler extends GitHubConnectorResponseErrorHandler {

    /**
     * On a wait, even if the response suggests a very short wait, wait for a minimum duration.
     */
    private static final int MINIMUM_RATE_LIMIT_RETRY_MILLIS = 1000;

    /**
     * Create default GitHubRateLimitHandler instance
     */
    public GitHubRateLimitHandler() {
    }

    /**
     * Checks if is error.
     *
     * @param connectorResponse
     *            the connector response
     * @return true, if is error
     * @throws IOException
     *             Signals that an I/O exception has occurred.
     */
    @Override
    boolean isError(@NotNull GitHubConnectorResponse connectorResponse) throws IOException {
        return connectorResponse.statusCode() == HttpURLConnection.HTTP_FORBIDDEN
                && "0".equals(connectorResponse.header("X-RateLimit-Remaining"));
    }

    /**
     * Called when the library encounters HTTP error indicating that the API rate limit has been exceeded.
     *
     * <p>
     * Any exception thrown from this method will cause the request to fail, and the caller of github-api will receive
     * an exception. If this method returns normally, another request will be attempted. For that to make sense, the
     * implementation needs to wait for some time.
     *
     * @param connectorResponse
     *            Response information for this request.
     *
     * @throws IOException
     *             the io exception
     * @see <a href="https://developer.github.com/v3/#rate-limiting">API documentation from GitHub</a>
     */
    public abstract void onError(@Nonnull GitHubConnectorResponse connectorResponse) throws IOException;
<<<<<<< HEAD
=======

    /**
     * Wait until the API abuse "wait time" is passed.
     */
    public static final GitHubRateLimitHandler WAIT = new GitHubRateLimitHandler() {
        @Override
        public void onError(GitHubConnectorResponse connectorResponse) throws IOException {
            try {
                Thread.sleep(parseWaitTime(connectorResponse));
            } catch (InterruptedException ex) {
                throw (InterruptedIOException) new InterruptedIOException().initCause(ex);
            }
        }
    };

    /*
     * Exposed for testability. Given an http response, find the rate limit reset header field and parse it. If no
     * header is found, wait for a reasonably amount of time.
     */
    long parseWaitTime(GitHubConnectorResponse connectorResponse) {
        String v = connectorResponse.header("X-RateLimit-Reset");
        if (v == null)
            return Duration.ofMinutes(1).toMillis(); // can't tell, return 1 min

        // Don't use ZonedDateTime.now(), because the local and remote server times may not be in sync
        // Instead, we can take advantage of the Date field in the response to see what time the remote server
        // thinks it is
        String dateField = connectorResponse.header("Date");
        ZonedDateTime now;
        if (dateField != null) {
            now = ZonedDateTime.parse(dateField, DateTimeFormatter.RFC_1123_DATE_TIME);
        } else {
            now = ZonedDateTime.now();
        }
        return Math.max(MINIMUM_RATE_LIMIT_RETRY_MILLIS, (Long.parseLong(v) - now.toInstant().getEpochSecond()) * 1000);
    }

    /**
     * Fail immediately.
     */
    public static final GitHubRateLimitHandler FAIL = new GitHubRateLimitHandler() {
        @Override
        public void onError(GitHubConnectorResponse connectorResponse) throws IOException {
            throw new HttpException("API rate limit reached",
                    connectorResponse.statusCode(),
                    connectorResponse.header("Status"),
                    connectorResponse.request().url().toString())
                    .withResponseHeaderFields(connectorResponse.allHeaders());

        }
    };

>>>>>>> 3fc04515
}<|MERGE_RESOLUTION|>--- conflicted
+++ resolved
@@ -4,14 +4,11 @@
 import org.kohsuke.github.connector.GitHubConnectorResponse;
 
 import java.io.IOException;
-<<<<<<< HEAD
+import java.io.InterruptedIOException;
 import java.net.HttpURLConnection;
-=======
-import java.io.InterruptedIOException;
 import java.time.Duration;
 import java.time.ZonedDateTime;
 import java.time.format.DateTimeFormatter;
->>>>>>> 3fc04515
 
 import javax.annotation.Nonnull;
 
@@ -68,8 +65,6 @@
      * @see <a href="https://developer.github.com/v3/#rate-limiting">API documentation from GitHub</a>
      */
     public abstract void onError(@Nonnull GitHubConnectorResponse connectorResponse) throws IOException;
-<<<<<<< HEAD
-=======
 
     /**
      * Wait until the API abuse "wait time" is passed.
@@ -122,5 +117,4 @@
         }
     };
 
->>>>>>> 3fc04515
 }