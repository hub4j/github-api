--- conflicted
+++ resolved
@@ -32,11 +32,6 @@
     }
 
     @Test
-<<<<<<< HEAD
-    public void testPullRequestReviews() throws Exception {
-        String name = rnd.next();
-        GHPullRequest p = getRepository().createPullRequest(name, "stable", "master", "## test");
-=======
     public void closePullRequest() throws Exception {
         String name = "closePullRequest";
         GHPullRequest p = getRepository().createPullRequest(name, "test/stable", "master", "## test");
@@ -52,7 +47,6 @@
     public void pullRequestReviews() throws Exception {
         String name = "testPullRequestReviews";
         GHPullRequest p = getRepository().createPullRequest(name, "test/stable", "master", "## test");
->>>>>>> 909a2747
         GHPullRequestReview draftReview = p.createReview()
             .body("Some draft review")
             .comment("Some niggle", "README.md", 1)
@@ -102,10 +96,9 @@
     }
 
     @Test
-<<<<<<< HEAD
     public void testPullRequestReviewRequests() throws Exception {
-        String name = rnd.next();
-        GHPullRequest p = getRepository().createPullRequest(name, "stable", "master", "## test");
+        String name = "testPullRequestReviewRequests";
+        GHPullRequest p = getRepository().createPullRequest(name, "test/stable", "master", "## test");
         System.out.println(p.getUrl());
         assertTrue(p.getRequestedReviewers().isEmpty());
 
@@ -114,12 +107,6 @@
         assertFalse(p.getRequestedReviewers().isEmpty());
     }
 
-    @Test
-    public void testMergeCommitSHA() throws Exception {
-        String name = rnd.next();
-        GHPullRequest p = getRepository().createPullRequest(name, "mergeable-branch", "master", "## test");
-        for (int i=0; i<100; i++) {
-=======
     public void mergeCommitSHA() throws Exception {
         String name = "mergeCommitSHA";
         GHPullRequest p = getRepository().createPullRequest(name, "test/mergeable_branch", "master", "## test");
@@ -127,7 +114,6 @@
         // mergeability computation takes time. give it more chance
         Thread.sleep(1000);
         for (int i=0; i<10; i++) {
->>>>>>> 909a2747
             GHPullRequest updated = getRepository().getPullRequest(p.getNumber());
             if (updated.getMergeable() && updated.getMergeCommitSha()!=null) {
                 // make sure commit exists
