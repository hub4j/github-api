/*
 * The MIT License
 *
 * Copyright (c) 2010, Kohsuke Kawaguchi
 *
 * Permission is hereby granted, free of charge, to any person obtaining a copy
 * of this software and associated documentation files (the "Software"), to deal
 * in the Software without restriction, including without limitation the rights
 * to use, copy, modify, merge, publish, distribute, sublicense, and/or sell
 * copies of the Software, and to permit persons to whom the Software is
 * furnished to do so, subject to the following conditions:
 *
 * The above copyright notice and this permission notice shall be included in
 * all copies or substantial portions of the Software.
 *
 * THE SOFTWARE IS PROVIDED "AS IS", WITHOUT WARRANTY OF ANY KIND, EXPRESS OR
 * IMPLIED, INCLUDING BUT NOT LIMITED TO THE WARRANTIES OF MERCHANTABILITY,
 * FITNESS FOR A PARTICULAR PURPOSE AND NONINFRINGEMENT. IN NO EVENT SHALL THE
 * AUTHORS OR COPYRIGHT HOLDERS BE LIABLE FOR ANY CLAIM, DAMAGES OR OTHER
 * LIABILITY, WHETHER IN AN ACTION OF CONTRACT, TORT OR OTHERWISE, ARISING FROM,
 * OUT OF OR IN CONNECTION WITH THE SOFTWARE OR THE USE OR OTHER DEALINGS IN
 * THE SOFTWARE.
 */
package org.kohsuke.github;

import com.fasterxml.jackson.annotation.JsonProperty;
import com.fasterxml.jackson.core.type.TypeReference;
import com.fasterxml.jackson.databind.ObjectMapper;
import com.fasterxml.jackson.databind.exc.MismatchedInputException;
import com.infradna.tool.bridge_method_injector.WithBridgeMethods;
import edu.umd.cs.findbugs.annotations.SuppressFBWarnings;
import org.apache.commons.lang3.StringUtils;

import java.io.FileNotFoundException;
import java.io.IOException;
import java.io.InputStream;
import java.io.InputStreamReader;
import java.io.InterruptedIOException;
import java.io.Reader;
import java.io.UnsupportedEncodingException;
import java.net.URL;
import java.net.URLEncoder;
import java.util.AbstractSet;
import java.util.ArrayList;
import java.util.Arrays;
import java.util.Collection;
import java.util.Collections;
import java.util.Date;
import java.util.HashMap;
import java.util.HashSet;
import java.util.Iterator;
import java.util.List;
import java.util.Map;
import java.util.Set;
import java.util.TreeMap;
import java.util.WeakHashMap;
import java.util.NoSuchElementException;
import java.util.logging.Level;
import java.util.logging.Logger;

import static java.util.Arrays.*;
import static org.kohsuke.github.Previews.*;

/**
 * A repository on GitHub.
 *
 * @author Kohsuke Kawaguchi
 */
@SuppressWarnings({"UnusedDeclaration"})
@SuppressFBWarnings(value = {"UWF_UNWRITTEN_PUBLIC_OR_PROTECTED_FIELD", "UWF_UNWRITTEN_FIELD",
    "NP_UNWRITTEN_FIELD"}, justification = "JSON API")
public class GHRepository extends GHObject {
    /*package almost final*/ GitHub root;

    private String description, homepage, name, full_name;
    private String html_url;    // this is the UI
    /*
     * The license information makes use of the preview API.
     *
     * See: https://developer.github.com/v3/licenses/
     */
    private GHLicense license;

    private String git_url, ssh_url, clone_url, svn_url, mirror_url;
    private GHUser owner;   // not fully populated. beware.
    private boolean has_issues, has_wiki, fork, has_downloads, has_pages, archived;
    @JsonProperty("private")
    private boolean _private;
    private int forks_count, stargazers_count, watchers_count, size, open_issues_count, subscribers_count;
    private String pushed_at;
    private Map<Integer,GHMilestone> milestones = new WeakHashMap<Integer, GHMilestone>();

    private String default_branch,language;
    private Map<String,GHCommit> commits = new WeakHashMap<String, GHCommit>();

    @SkipFromToString
    private GHRepoPermission permissions;

    private GHRepository source, parent;

    public GHDeploymentBuilder createDeployment(String ref) {
        return new GHDeploymentBuilder(this,ref);
    }

    /**
     * @deprecated
     *      Use {@code getDeployment(id).listStatuses()}
     */
    public PagedIterable<GHDeploymentStatus> getDeploymentStatuses(final int id) throws IOException {
        return getDeployment(id).listStatuses();
    }

    public PagedIterable<GHDeployment> listDeployments(String sha,String ref,String task,String environment){
        List<String> params = Arrays.asList(getParam("sha", sha), getParam("ref", ref), getParam("task", task), getParam("environment", environment));
        final String deploymentsUrl = getApiTailUrl("deployments") + "?"+ join(params,"&");
        return new PagedIterable<GHDeployment>() {
            public PagedIterator<GHDeployment> _iterator(int pageSize) {
                return new PagedIterator<GHDeployment>(root.retrieve().asIterator(deploymentsUrl, GHDeployment[].class, pageSize)) {
                    @Override
                    protected void wrapUp(GHDeployment[] page) {
                        for (GHDeployment c : page)
                            c.wrap(GHRepository.this);
                    }
                };
            }
        };
    }

    /**
     * Obtains a single {@link GHDeployment} by its ID.
     */
    public GHDeployment getDeployment(long id) throws IOException {
        return root.retrieve().to("deployments/" + id, GHDeployment.class).wrap(this);
    }

    private String join(List<String> params, String joinStr) {
        StringBuilder output = new StringBuilder();
        for(String param: params){
            if(param != null){
               output.append(param+joinStr);
            }
        }
        return output.toString();
    }

    private String getParam(String name, String value) {
        return StringUtils.trimToNull(value)== null? null: name+"="+value;
    }

    /**
     * @deprecated
     *      Use {@code getDeployment(deploymentId).createStatus(ghDeploymentState)}
     */
    public GHDeploymentStatusBuilder createDeployStatus(int deploymentId, GHDeploymentState ghDeploymentState) throws IOException {
        return getDeployment(deploymentId).createStatus(ghDeploymentState);
    }

    private static class GHRepoPermission {
        boolean pull,push,admin;
    }


    public String getDescription() {
        return description;
    }

    public String getHomepage() {
        return homepage;
    }

    /**
     * Gets the git:// URL to this repository, such as "git://github.com/kohsuke/jenkins.git"
     * This URL is read-only.
     */
    public String getGitTransportUrl() {
        return git_url;
    }

    /**
     * Gets the HTTPS URL to this repository, such as "https://github.com/kohsuke/jenkins.git"
     * This URL is read-only.
     */
    public String getHttpTransportUrl() {
        return clone_url;
    }

    /**
     * @deprecated
     *      Typo of {@link #getHttpTransportUrl()}
     */
    public String gitHttpTransportUrl() {
        return clone_url;
    }

    /**
     * Gets the Subversion URL to access this repository: https://github.com/rails/rails
     */
    public String getSvnUrl() {
        return svn_url;
    }

    /**
     * Gets the Mirror URL to access this repository: https://github.com/apache/tomee
     * mirrored from git://git.apache.org/tomee.git
     */
    public String getMirrorUrl() {
        return mirror_url;
    }

    /**
     * Gets the SSH URL to access this repository, such as git@github.com:rails/rails.git
     */
    public String getSshUrl() {
        return ssh_url;
    }

    public URL getHtmlUrl() {
        return GitHub.parseURL(html_url);
    }

    /**
     * Short repository name without the owner. For example 'jenkins' in case of http://github.com/jenkinsci/jenkins
     */
    public String getName() {
        return name;
    }

    /**
     * Full repository name including the owner or organization. For example 'jenkinsci/jenkins' in case of http://github.com/jenkinsci/jenkins
     */
    public String getFullName() {
        return full_name;
    }

    public boolean hasPullAccess() {
        return permissions!=null && permissions.pull;
    }

    public boolean hasPushAccess() {
        return permissions!=null && permissions.push;
    }

    public boolean hasAdminAccess() {
        return permissions!=null && permissions.admin;
    }

    /**
     * Gets the primary programming language.
     */
    public String getLanguage() {
        return language;
    }

    public GHUser getOwner() throws IOException {
        return root.isOffline() ? owner :  root.getUser(getOwnerName());   // because 'owner' isn't fully populated
    }

    public GHIssue getIssue(int id) throws IOException {
        return root.retrieve().to(getApiTailUrl("issues/" + id), GHIssue.class).wrap(this);
    }

    public GHIssueBuilder createIssue(String title) {
        return new GHIssueBuilder(this,title);
    }

    public List<GHIssue> getIssues(GHIssueState state) throws IOException {
        return listIssues(state).asList();
    }

    public List<GHIssue> getIssues(GHIssueState state, GHMilestone milestone) throws IOException {
        return Arrays.asList(GHIssue.wrap(root.retrieve()
                .with("state", state)
                .with("milestone", milestone == null ? "none" : "" + milestone.getNumber())
                .to(getApiTailUrl("issues"),
            GHIssue[].class), this));
    }

    /**
     * Lists up all the issues in this repository.
     */
    public PagedIterable<GHIssue> listIssues(final GHIssueState state) {
        return new PagedIterable<GHIssue>() {
            public PagedIterator<GHIssue> _iterator(int pageSize) {
                return new PagedIterator<GHIssue>(root.retrieve().with("state",state).asIterator(getApiTailUrl("issues"), GHIssue[].class, pageSize)) {
                    @Override
                    protected void wrapUp(GHIssue[] page) {
                        for (GHIssue c : page)
                            c.wrap(GHRepository.this);
                    }
                };
            }
        };
    }

    public GHReleaseBuilder createRelease(String tag) {
        return new GHReleaseBuilder(this,tag);
    }

    /**
     * Creates a named ref, such as tag, branch, etc.
     *
     * @param name
     *      The name of the fully qualified reference (ie: refs/heads/master).
     *      If it doesn't start with 'refs' and have at least two slashes, it will be rejected.
     * @param sha
     *      The SHA1 value to set this reference to
     */
    public GHRef createRef(String name, String sha) throws IOException {
        return new Requester(root)
                .with("ref", name).with("sha", sha).method("POST").to(getApiTailUrl("git/refs"), GHRef.class).wrap(root);
    }

    /**
     * @deprecated
     *      use {@link #listReleases()}
     */
    public List<GHRelease> getReleases() throws IOException {
        return listReleases().asList();
    }

    public GHRelease getRelease(long id) throws IOException {
        try {
            return root.retrieve().to(getApiTailUrl("releases/" + id), GHRelease.class).wrap(this);
        } catch (FileNotFoundException e) {
            return null; // no release for this id
        }
    }

    public GHRelease getReleaseByTagName(String tag) throws IOException {
        try {
            return root.retrieve().to(getApiTailUrl("releases/tags/" + tag), GHRelease.class).wrap(this);
        } catch (FileNotFoundException e) {
            return null; // no release for this tag
        }
    }
    
    public GHRelease getLatestRelease() throws IOException {
        try {
            return root.retrieve().to(getApiTailUrl("releases/latest"), GHRelease.class).wrap(this);
        } catch (FileNotFoundException e) {
            return null; // no latest release
        }
    }

    public PagedIterable<GHRelease> listReleases() throws IOException {
        return new PagedIterable<GHRelease>() {
            public PagedIterator<GHRelease> _iterator(int pageSize) {
                return new PagedIterator<GHRelease>(root.retrieve().asIterator(getApiTailUrl("releases"), GHRelease[].class, pageSize)) {
                    @Override
                    protected void wrapUp(GHRelease[] page) {
                        for (GHRelease c : page)
                            c.wrap(GHRepository.this);
                    }
                };
            }
        };
    }

    public PagedIterable<GHTag> listTags() throws IOException {
        return new PagedIterable<GHTag>() {
            public PagedIterator<GHTag> _iterator(int pageSize) {
                return new PagedIterator<GHTag>(root.retrieve().asIterator(getApiTailUrl("tags"), GHTag[].class, pageSize)) {
                    @Override
                    protected void wrapUp(GHTag[] page) {
                        for (GHTag c : page)
                            c.wrap(GHRepository.this);
                    }
                };
            }
        };
    }

    /**
     * List languages for the specified repository.
     * The value on the right of a language is the number of bytes of code written in that language.
     * {
         "C": 78769,
         "Python": 7769
       }
     */
    public Map<String,Long> listLanguages() throws IOException {
        return root.retrieve().to(getApiTailUrl("languages"), HashMap.class);
    }

    public String getOwnerName() {
        // consistency of the GitHub API is super... some serialized forms of GHRepository populate
        // a full GHUser while others populate only the owner and email. This later form is super helpful
        // in putting the login in owner.name not owner.login... thankfully we can easily identify this
        // second set because owner.login will be null
        return owner.login != null ? owner.login : owner.name;
    }

    public boolean hasIssues() {
        return has_issues;
    }

    public boolean hasWiki() {
        return has_wiki;
    }

    public boolean isFork() {
        return fork;
    }

    public boolean isArchived() {
        return archived;
    }

    /**
     * Returns the number of all forks of this repository.
     * This not only counts direct forks, but also forks of forks, and so on.
     */
    public int getForks() {
        return forks_count;
    }

    public int getStargazersCount() {
        return stargazers_count;
    }

    public boolean isPrivate() {
        return _private;
    }

    public boolean hasDownloads() {
        return has_downloads;
    }

    public boolean hasPages() {
        return has_pages;
    }

    public int getWatchers() {
        return watchers_count;
    }

    public int getOpenIssueCount() {
        return open_issues_count;
    }

    /**
     * @deprecated
     *      This no longer exists in the official API documentation.
     *      Use {@link #getForks()}
     */
    public int getNetworkCount() {
        return forks_count;
    }

    public int getSubscribersCount() {
        return subscribers_count;
    }

    /**
     *
     * @return
     *      null if the repository was never pushed at.
     */
    public Date getPushedAt() {
        return GitHub.parseDate(pushed_at);
    }

    /**
     * Returns the primary branch you'll configure in the "Admin &gt; Options" config page.
     *
     * @return
     *      This field is null until the user explicitly configures the master branch.
     */
    public String getDefaultBranch() {
        return default_branch;
    }

    /**
     * @deprecated
     *      Renamed to {@link #getDefaultBranch()}
     */
    public String getMasterBranch() {
        return default_branch;
    }

    public int getSize() {
        return size;
    }


    /**
     * Gets the collaborators on this repository.
     * This set always appear to include the owner.
     */
    @WithBridgeMethods(Set.class)
    public GHPersonSet<GHUser> getCollaborators() throws IOException {
        return new GHPersonSet<GHUser>(listCollaborators().asList());
    }

    /**
     * Lists up the collaborators on this repository.
     *
     * @return Users
     */
    public PagedIterable<GHUser> listCollaborators() throws IOException {
        return listUsers("collaborators");
    }

    /**
     * Lists all <a href="https://help.github.com/articles/assigning-issues-and-pull-requests-to-other-github-users/">the available assignees</a>
     * to which issues may be assigned.
     */
    public PagedIterable<GHUser> listAssignees() throws IOException {
        return listUsers("assignees");
    }

    /**
     * Checks if the given user is an assignee for this repository.
     */
    public boolean hasAssignee(GHUser u) throws IOException {
        return root.retrieve().asHttpStatusCode(getApiTailUrl("assignees/" + u.getLogin()))/100==2;
    }

    /**
     * Gets the names of the collaborators on this repository.
     * This method deviates from the principle of this library but it works a lot faster than {@link #getCollaborators()}.
     */
    public Set<String> getCollaboratorNames() throws IOException {
        Set<String> r = new HashSet<String>();
        for (GHUser u : GHUser.wrap(root.retrieve().to(getApiTailUrl("collaborators"), GHUser[].class),root))
            r.add(u.login);
        return r;
    }

    /**
     * Obtain permission for a given user in this repository.
     * @param user a {@link GHUser#getLogin}
     * @throws FileNotFoundException under some conditions (e.g., private repo you can see but are not an admin of); treat as unknown
     * @throws HttpException with a 403 under other conditions (e.g., public repo you have no special rights to); treat as unknown
     */
    public GHPermissionType getPermission(String user) throws IOException {
        GHPermission perm = root.retrieve().to(getApiTailUrl("collaborators/" + user + "/permission"), GHPermission.class);
        perm.wrapUp(root);
        return perm.getPermissionType();
    }

    /**
     * Obtain permission for a given user in this repository.
     * @throws FileNotFoundException under some conditions (e.g., private repo you can see but are not an admin of); treat as unknown
     * @throws HttpException with a 403 under other conditions (e.g., public repo you have no special rights to); treat as unknown
     */
    public GHPermissionType getPermission(GHUser u) throws IOException {
        return getPermission(u.getLogin());
    }

    /**
     * If this repository belongs to an organization, return a set of teams.
     */
    public Set<GHTeam> getTeams() throws IOException {
        return Collections.unmodifiableSet(new HashSet<GHTeam>(Arrays.asList(GHTeam.wrapUp(root.retrieve().to(getApiTailUrl("teams"), GHTeam[].class), root.getOrganization(getOwnerName())))));
    }

    public void addCollaborators(GHUser... users) throws IOException {
        addCollaborators(asList(users));
    }

    public void addCollaborators(Collection<GHUser> users) throws IOException {
        modifyCollaborators(users, "PUT");
    }

    public void removeCollaborators(GHUser... users) throws IOException {
        removeCollaborators(asList(users));
    }

    public void removeCollaborators(Collection<GHUser> users) throws IOException {
        modifyCollaborators(users, "DELETE");
    }

    private void modifyCollaborators(Collection<GHUser> users, String method) throws IOException {
        for (GHUser user : users) {
            new Requester(root).method(method).to(getApiTailUrl("collaborators/" + user.getLogin()));
        }
    }

    public void setEmailServiceHook(String address) throws IOException {
        Map<String, String> config = new HashMap<String, String>();
        config.put("address", address);
        new Requester(root).method("POST").with("name", "email").with("config", config).with("active", true)
                .to(getApiTailUrl("hooks"));
    }

    private void edit(String key, String value) throws IOException {
        Requester requester = new Requester(root);
        if (!key.equals("name"))
            requester.with("name", name);   // even when we don't change the name, we need to send it in
        requester.with(key, value).method("PATCH").to(getApiTailUrl(""));
    }

    /**
     * Enables or disables the issue tracker for this repository.
     */
    public void enableIssueTracker(boolean v) throws IOException {
        edit("has_issues", String.valueOf(v));
    }

    /**
     * Enables or disables Wiki for this repository.
     */
    public void enableWiki(boolean v) throws IOException {
        edit("has_wiki", String.valueOf(v));
    }

    public void enableDownloads(boolean v) throws IOException {
        edit("has_downloads",String.valueOf(v));
    }

    /**
     * Rename this repository.
     */
    public void renameTo(String name) throws IOException {
        edit("name",name);
    }

    public void setDescription(String value) throws IOException {
        edit("description",value);
    }

    public void setHomepage(String value) throws IOException {
        edit("homepage",value);
    }

    public void setDefaultBranch(String value) throws IOException {
        edit("default_branch", value);
    }

    public void setPrivate(boolean value) throws IOException {
        edit("private", Boolean.toString(value));
    }

    /**
     * Deletes this repository.
     */
    public void delete() throws IOException {
        try {
            new Requester(root).method("DELETE").to(getApiTailUrl(""));
        } catch (FileNotFoundException x) {
            throw (FileNotFoundException) new FileNotFoundException("Failed to delete " + getOwnerName() + "/" + name + "; might not exist, or you might need the delete_repo scope in your token: http://stackoverflow.com/a/19327004/12916").initCause(x);
        }
    }

    /**
     * Will archive and this repository as read-only. When a repository is archived, any operation
     * that can change its state is forbidden. This applies symmetrically if trying to unarchive it.
     *
     * <p>When you try to do any operation that modifies a read-only repository, it returns the
     * response:
     *
     * <pre>
     * org.kohsuke.github.HttpException: {
     *     "message":"Repository was archived so is read-only.",
     *     "documentation_url":"https://developer.github.com/v3/repos/#edit"
     * }
     * </pre>
     *
     * @throws IOException In case of any networking error or error from the server.
     */
    public void archive() throws IOException {
        edit("archived", "true");
        // Generall would not update this record,
        // but do so here since this will result in any other update actions failing
        archived = true;
    }

    /**
     * Sort orders for listing forks
     */
    public enum ForkSort { NEWEST, OLDEST, STARGAZERS }

    /**
     * Lists all the direct forks of this repository, sorted by
     * github api default, currently {@link ForkSort#NEWEST ForkSort.NEWEST}.
     */
    public PagedIterable<GHRepository> listForks() {
      return listForks(null);
    }

    /**
     * Lists all the direct forks of this repository, sorted by the given sort order.
     * @param sort the sort order. If null, defaults to github api default,
     * currently {@link ForkSort#NEWEST ForkSort.NEWEST}.
     */
    public PagedIterable<GHRepository> listForks(final ForkSort sort) {
        return new PagedIterable<GHRepository>() {
            public PagedIterator<GHRepository> _iterator(int pageSize) {
                return new PagedIterator<GHRepository>(root.retrieve().with("sort",sort).asIterator(getApiTailUrl("forks"), GHRepository[].class, pageSize)) {
                    @Override
                    protected void wrapUp(GHRepository[] page) {
                        for (GHRepository c : page) {
                            c.wrap(root);
                        }
                    }
                };
            }
        };
    }

    /**
     * Forks this repository as your repository.
     *
     * @return
     *      Newly forked repository that belong to you.
     */
    public GHRepository fork() throws IOException {
        new Requester(root).method("POST").to(getApiTailUrl("forks"), null);

        // this API is asynchronous. we need to wait for a bit
        for (int i=0; i<10; i++) {
            GHRepository r = root.getMyself().getRepository(name);
            if (r!=null)    return r;
            try {
                Thread.sleep(3000);
            } catch (InterruptedException e) {
                throw (IOException)new InterruptedIOException().initCause(e);
            }
        }
        throw new IOException(this+" was forked but can't find the new repository");
    }

    /**
     * Forks this repository into an organization.
     *
     * @return
     *      Newly forked repository that belong to you.
     */
    public GHRepository forkTo(GHOrganization org) throws IOException {
        new Requester(root).to(getApiTailUrl("forks?org="+org.getLogin()));

        // this API is asynchronous. we need to wait for a bit
        for (int i=0; i<10; i++) {
            GHRepository r = org.getRepository(name);
            if (r!=null)    return r;
            try {
                Thread.sleep(3000);
            } catch (InterruptedException e) {
                throw (IOException)new InterruptedIOException().initCause(e);
            }
        }
        throw new IOException(this+" was forked into "+org.getLogin()+" but can't find the new repository");
    }

    /**
     * Retrieves a specified pull request.
     */
    public GHPullRequest getPullRequest(int i) throws IOException {
        return root.retrieve().to(getApiTailUrl("pulls/" + i), GHPullRequest.class).wrapUp(this);
    }

    /**
     * Retrieves all the pull requests of a particular state.
     *
     * @see #listPullRequests(GHIssueState)
     */
    public List<GHPullRequest> getPullRequests(GHIssueState state) throws IOException {
        return queryPullRequests().state(state).list().asList();
    }

    /**
     * Retrieves all the pull requests of a particular state.
     *
     * @deprecated
     *      Use {@link #queryPullRequests()}
     */
    public PagedIterable<GHPullRequest> listPullRequests(GHIssueState state) {
        return queryPullRequests().state(state).list();
    }

    /**
     * Retrieves pull requests.
     */
    public GHPullRequestQueryBuilder queryPullRequests() {
        return new GHPullRequestQueryBuilder(this);
    }

    /**
     * Creates a new pull request.
     *
     * @param title
     *      Required. The title of the pull request.
     * @param head
     *      Required. The name of the branch where your changes are implemented.
     *      For cross-repository pull requests in the same network,
     *      namespace head with a user like this: username:branch.
     * @param base
     *      Required. The name of the branch you want your changes pulled into.
     *      This should be an existing branch on the current repository.
     * @param body
     *      The contents of the pull request. This is the markdown description
     *      of a pull request.
     */
    public GHPullRequest createPullRequest(String title, String head, String base, String body) throws IOException {
        return createPullRequest(title, head, base, body, true);
    }

    /**
     * Creates a new pull request. Maintainer's permissions aware.
     *
     * @param title
     *      Required. The title of the pull request.
     * @param head
     *      Required. The name of the branch where your changes are implemented.
     *      For cross-repository pull requests in the same network,
     *      namespace head with a user like this: username:branch.
     * @param base
     *      Required. The name of the branch you want your changes pulled into.
     *      This should be an existing branch on the current repository.
     * @param body
     *      The contents of the pull request. This is the markdown description
     *      of a pull request.
     * @param maintainerCanModify
     *      Indicates whether maintainers can modify the pull request.
     */
    public GHPullRequest createPullRequest(String title, String head, String base, String body,
            boolean maintainerCanModify) throws IOException {
        return new Requester(root).with("title",title)
                .with("head",head)
                .with("base",base)
                .with("body",body)
                .with("maintainer_can_modify", maintainerCanModify)
                .to(getApiTailUrl("pulls"),GHPullRequest.class)
                .wrapUp(this);
    }

    /**
     * Retrieves the currently configured hooks.
     */
    public List<GHHook> getHooks() throws IOException {
        return GHHooks.repoContext(this, owner).getHooks();
    }

    public GHHook getHook(int id) throws IOException {
        return GHHooks.repoContext(this, owner).getHook(id);
    }

    /**
     * Gets a comparison between 2 points in the repository. This would be similar
     * to calling <tt>git log id1...id2</tt> against a local repository.
     * @param id1 an identifier for the first point to compare from, this can be a sha1 ID (for a commit, tag etc) or a direct tag name
     * @param id2 an identifier for the second point to compare to. Can be the same as the first point.
     * @return the comparison output
     * @throws IOException on failure communicating with GitHub
     */
    public GHCompare getCompare(String id1, String id2) throws IOException {
        GHCompare compare = root.retrieve().to(getApiTailUrl(String.format("compare/%s...%s", id1, id2)), GHCompare.class);
        return compare.wrap(this);
    }

    public GHCompare getCompare(GHCommit id1, GHCommit id2) throws IOException {
        return getCompare(id1.getSHA1(), id2.getSHA1());
    }

    public GHCompare getCompare(GHBranch id1, GHBranch id2) throws IOException {

        GHRepository owner1 = id1.getOwner();
        GHRepository owner2 = id2.getOwner();

        // If the owner of the branches is different, we have a cross-fork compare.
        if (owner1!=null && owner2!=null) {
            String ownerName1 = owner1.getOwnerName();
            String ownerName2 = owner2.getOwnerName();
            if (!StringUtils.equals(ownerName1, ownerName2)) {
                String qualifiedName1 = String.format("%s:%s", ownerName1, id1.getName());
                String qualifiedName2 = String.format("%s:%s", ownerName2, id2.getName());
                return getCompare(qualifiedName1, qualifiedName2);
            }
        }

        return getCompare(id1.getName(), id2.getName());

    }

    /**
     * Retrieves all refs for the github repository.
     * @return an array of GHRef elements coresponding with the refs in the remote repository.
     * @throws IOException on failure communicating with GitHub
     */
    public GHRef[] getRefs() throws IOException {
       return GHRef.wrap(root.retrieve().to(String.format("/repos/%s/%s/git/refs", getOwnerName(), name), GHRef[].class), root);
    }


    /**
     * Retrieves all refs for the github repository.
     *
     * @return paged iterable of all refs
     * @throws IOException on failure communicating with GitHub, potentially due to an invalid ref type being requested
     */
    public PagedIterable<GHRef> listRefs() throws IOException {
        final String url = String.format("/repos/%s/%s/git/refs", getOwnerName(), name);
        return new PagedIterable<GHRef>() {
            public PagedIterator<GHRef> _iterator(int pageSize) {
                return new PagedIterator<GHRef>(root.retrieve().asIterator(url, GHRef[].class, pageSize)) {
                    protected void wrapUp(GHRef[] page) {
                        for(GHRef p: page) {
                            p.wrap(root);
                        }
                    }
                };
            }
        };
    }

    /**
     * Retrieves all refs of the given type for the current GitHub repository.
     * @param refType the type of reg to search for e.g. <tt>tags</tt> or <tt>commits</tt>
     * @return an array of all refs matching the request type
     * @throws IOException on failure communicating with GitHub, potentially due to an invalid ref type being requested
     */
    public GHRef[] getRefs(String refType) throws IOException {
        return GHRef.wrap(root.retrieve().to(String.format("/repos/%s/%s/git/refs/%s", getOwnerName(), name, refType), GHRef[].class),root);
    }

    /**
     * Retrieves all refs of the given type for the current GitHub repository.
     *
     * @param refType the type of reg to search for e.g. <tt>tags</tt> or <tt>commits</tt>
     * @return paged iterable of all refs of the specified type
     * @throws IOException on failure communicating with GitHub, potentially due to an invalid ref type being requested
     */
    public PagedIterable<GHRef> listRefs(String refType) throws IOException {
        final String url = String.format("/repos/%s/%s/git/refs/%s", getOwnerName(), name, refType);
        return new PagedIterable<GHRef>() {
            public PagedIterator<GHRef> _iterator(int pageSize) {
                return new PagedIterator<GHRef>(root.retrieve().asIterator(url, GHRef[].class, pageSize)) {
                    protected void wrapUp(GHRef[] page) {
                        // no-op
                    }
                };
            }
        };
    }

    /**
     * Retrive a ref of the given type for the current GitHub repository.
     *
     * @param refName
     *            eg: heads/branch
     * @return refs matching the request type
     * @throws IOException
     *             on failure communicating with GitHub, potentially due to an
     *             invalid ref type being requested
     */
    public GHRef getRef(String refName) throws IOException {
        // hashes in branch names must be replaced with the url encoded equivalent or this call will fail
        // FIXME: how about other URL unsafe characters, like space, @, : etc? do we need to be using URLEncoder.encode()?
        // OTOH, '/' need no escaping
        refName = refName.replaceAll("#", "%23");
        return root.retrieve().to(String.format("/repos/%s/%s/git/refs/%s", getOwnerName(), name, refName), GHRef.class).wrap(root);
    }

    /**
     * Returns the <strong>annotated</strong> tag object. Only valid if the {@link GHRef#getObject()} has a
     * {@link GHRef.GHObject#getType()} of {@code tag}.
     *
     * @param sha the sha of the tag object
     * @return the annotated tag object
     */
    public GHTagObject getTagObject(String sha) throws IOException {
        return root.retrieve().to(getApiTailUrl("git/tags/" + sha), GHTagObject.class).wrap(this);
    }
    
    /**
     * Retrive a tree of the given type for the current GitHub repository.
     *
     * @param sha - sha number or branch name ex: "master"
     * @return refs matching the request type
     * @throws IOException
     *             on failure communicating with GitHub, potentially due to an
     *             invalid tree type being requested
     */
    public GHTree getTree(String sha) throws IOException {
        String url = String.format("/repos/%s/%s/git/trees/%s", getOwnerName(), name, sha);
        return root.retrieve().to(url, GHTree.class).wrap(this);
    }

    public GHTreeBuilder createTree() {
        return new GHTreeBuilder(this);
    }

    /**
     * Retrieves the tree for the current GitHub repository, recursively as described in here:
     * https://developer.github.com/v3/git/trees/#get-a-tree-recursively
     *
     * @param sha - sha number or branch name ex: "master"
     * @param recursive use 1
     * @throws IOException
     *             on failure communicating with GitHub, potentially due to an
     *             invalid tree type being requested
     */
    public GHTree getTreeRecursive(String sha, int recursive) throws IOException {
        String url = String.format("/repos/%s/%s/git/trees/%s?recursive=%d", getOwnerName(), name, sha, recursive);
        return root.retrieve().to(url, GHTree.class).wrap(this);
    }

    /**
     * Obtains the metadata &amp; the content of a blob.
     *
     * <p>
     * This method retrieves the whole content in memory, so beware when you are dealing with large BLOB.
     *
     * @see <a href="https://developer.github.com/v3/git/blobs/#get-a-blob">Get a blob</a>
     * @see #readBlob(String)
     */
    public GHBlob getBlob(String blobSha) throws IOException {
        String target = getApiTailUrl("git/blobs/" + blobSha);
        return root.retrieve().to(target, GHBlob.class);
    }

    public GHBlobBuilder createBlob() {
        return new GHBlobBuilder(this);
    }

    /**
     * Reads the content of a blob as a stream for better efficiency.
     *
     * @see <a href="https://developer.github.com/v3/git/blobs/#get-a-blob">Get a blob</a>
     * @see #getBlob(String)
     */
    public InputStream readBlob(String blobSha) throws IOException {
        String target = getApiTailUrl("git/blobs/" + blobSha);
        return root.retrieve().withHeader("Accept","application/vnd.github.VERSION.raw").asStream(target);
    }

    /**
     * Gets a commit object in this repository.
     */
    public GHCommit getCommit(String sha1) throws IOException {
        GHCommit c = commits.get(sha1);
        if (c==null) {
            c = root.retrieve().to(String.format("/repos/%s/%s/commits/%s", getOwnerName(), name, sha1), GHCommit.class).wrapUp(this);
            commits.put(sha1,c);
        }
        return c;
    }

    public GHCommitBuilder createCommit() {
        return new GHCommitBuilder(this);
    }

    /**
     * Lists all the commits.
     */
    public PagedIterable<GHCommit> listCommits() {
        return new PagedIterable<GHCommit>() {
            public PagedIterator<GHCommit> _iterator(int pageSize) {
                return new PagedIterator<GHCommit>(root.retrieve().asIterator(String.format("/repos/%s/%s/commits", getOwnerName(), name), GHCommit[].class, pageSize)) {
                    protected void wrapUp(GHCommit[] page) {
                        for (GHCommit c : page)
                            c.wrapUp(GHRepository.this);
                    }
                };
            }
        };
    }

    /**
     * Search commits by specifying filters through a builder pattern.
     */
    public GHCommitQueryBuilder queryCommits() {
        return new GHCommitQueryBuilder(this);
    }

    /**
     * Lists up all the commit comments in this repository.
     */
    public PagedIterable<GHCommitComment> listCommitComments() {
        return new PagedIterable<GHCommitComment>() {
            public PagedIterator<GHCommitComment> _iterator(int pageSize) {
                return new PagedIterator<GHCommitComment>(root.retrieve().asIterator(String.format("/repos/%s/%s/comments", getOwnerName(), name), GHCommitComment[].class, pageSize)) {
                    @Override
                    protected void wrapUp(GHCommitComment[] page) {
                        for (GHCommitComment c : page)
                            c.wrap(GHRepository.this);
                    }
                };
            }
        };
    }

    /**
     * Gets the basic license details for the repository.
     * <p>
     *
     * @throws IOException as usual but also if you don't use the preview connector
     * @return null if there's no license.
     */
    public GHLicense getLicense() throws IOException{
        GHContentWithLicense lic = getLicenseContent_();
        return lic!=null ? lic.license : null;
    }

    /**
     * Retrieves the contents of the repository's license file - makes an additional API call
     * <p>
     *
     * @return details regarding the license contents, or null if there's no license.
     * @throws IOException as usual but also if you don't use the preview connector
     */
    public GHContent getLicenseContent() throws IOException {
        return getLicenseContent_();
    }

    private GHContentWithLicense getLicenseContent_() throws IOException {
        try {
            return root.retrieve()
                    .to(getApiTailUrl("license"), GHContentWithLicense.class).wrap(this);
        } catch (FileNotFoundException e) {
            return null;
        }
    }

    /**

    /**
     * Lists all the commit statues attached to the given commit, newer ones first.
     */
    public PagedIterable<GHCommitStatus> listCommitStatuses(final String sha1) throws IOException {
        return new PagedIterable<GHCommitStatus>() {
            public PagedIterator<GHCommitStatus> _iterator(int pageSize) {
                return new PagedIterator<GHCommitStatus>(root.retrieve().asIterator(String.format("/repos/%s/%s/statuses/%s", getOwnerName(), name, sha1), GHCommitStatus[].class, pageSize)) {
                    @Override
                    protected void wrapUp(GHCommitStatus[] page) {
                        for (GHCommitStatus c : page)
                            c.wrapUp(root);
                    }
                };
            }
        };
    }

    /**
     * Gets the last status of this commit, which is what gets shown in the UI.
     */
    public GHCommitStatus getLastCommitStatus(String sha1) throws IOException {
        List<GHCommitStatus> v = listCommitStatuses(sha1).asList();
        return v.isEmpty() ? null : v.get(0);
    }

    /**
     * Creates a commit status
     *
     * @param targetUrl
     *      Optional parameter that points to the URL that has more details.
     * @param description
     *      Optional short description.
     *  @param context
     *      Optinal commit status context.
     */
    public GHCommitStatus createCommitStatus(String sha1, GHCommitState state, String targetUrl, String description, String context) throws IOException {
        return new Requester(root)
                .with("state", state)
                .with("target_url", targetUrl)
                .with("description", description)
                .with("context", context)
                .to(String.format("/repos/%s/%s/statuses/%s",getOwnerName(),this.name,sha1),GHCommitStatus.class).wrapUp(root);
    }

    /**
     *  @see #createCommitStatus(String, GHCommitState,String,String,String)
     */
    public GHCommitStatus createCommitStatus(String sha1, GHCommitState state, String targetUrl, String description) throws IOException {
        return createCommitStatus(sha1, state, targetUrl, description, null);
    }

    /**
     * Lists repository events.
     */
    public PagedIterable<GHEventInfo> listEvents() throws IOException {
        return new PagedIterable<GHEventInfo>() {
            public PagedIterator<GHEventInfo> _iterator(int pageSize) {
                return new PagedIterator<GHEventInfo>(root.retrieve().asIterator(String.format("/repos/%s/%s/events", getOwnerName(), name), GHEventInfo[].class, pageSize)) {
                    @Override
                    protected void wrapUp(GHEventInfo[] page) {
                        for (GHEventInfo c : page)
                            c.wrapUp(root);
                    }
                };
            }
        };
    }

    /**
     * Lists labels in this repository.
     *
     * https://developer.github.com/v3/issues/labels/#list-all-labels-for-this-repository
     */
    public PagedIterable<GHLabel> listLabels() throws IOException {
        return new PagedIterable<GHLabel>() {
            public PagedIterator<GHLabel> _iterator(int pageSize) {
                return new PagedIterator<GHLabel>(root.retrieve().asIterator(getApiTailUrl("labels"), GHLabel[].class, pageSize)) {
                    @Override
                    protected void wrapUp(GHLabel[] page) {
                        for (GHLabel c : page)
                            c.wrapUp(GHRepository.this);
                    }
                };
            }
        };
    }

    public GHLabel getLabel(String name) throws IOException {
        return root.retrieve().to(getApiTailUrl("labels/"+name), GHLabel.class).wrapUp(this);
    }

    public GHLabel createLabel(String name, String color) throws IOException {
        return root.retrieve().method("POST")
                .with("name",name)
                .with("color", color)
                .to(getApiTailUrl("labels"), GHLabel.class).wrapUp(this);
    }

    /**
     * Lists all the invitations.
     */
    public PagedIterable<GHInvitation> listInvitations() {
        return new PagedIterable<GHInvitation>() {
            public PagedIterator<GHInvitation> _iterator(int pageSize) {
                return new PagedIterator<GHInvitation>(root.retrieve().asIterator(String.format("/repos/%s/%s/invitations", getOwnerName(), name), GHInvitation[].class, pageSize)) {
                    protected void wrapUp(GHInvitation[] page) {
                        for (GHInvitation c : page)
                            c.wrapUp(root);
                    }
                };
            }
        };
    }

    /**
     * Lists all the subscribers (aka watchers.)
     *
     * https://developer.github.com/v3/activity/watching/
     */
    public PagedIterable<GHUser> listSubscribers() {
        return listUsers("subscribers");
    }

    /**
     * Lists all the users who have starred this repo based on the old version of the API. For
     * additional information, like date when the repository was starred, see {@link #listStargazers2()}
     */
    public PagedIterable<GHUser> listStargazers() {
        return listUsers("stargazers");
    }

    /**
     * Lists all the users who have starred this repo based on new version of the API, having extended
     * information like the time when the repository was starred. For compatibility with the old API
     * see {@link #listStargazers()}
     */
    public PagedIterable<GHStargazer> listStargazers2() {
        return new PagedIterable<GHStargazer>() {
            @Override
            public PagedIterator<GHStargazer> _iterator(int pageSize) {
                Requester requester = root.retrieve();
                requester.setHeader("Accept", "application/vnd.github.v3.star+json");
                return new PagedIterator<GHStargazer>(requester.asIterator(getApiTailUrl("stargazers"), GHStargazer[].class, pageSize)) {
                    @Override
                    protected void wrapUp(GHStargazer[] page) {
                        for (GHStargazer c : page) {
                            c.wrapUp(GHRepository.this);
                        }
                    }
                };
            }
        };
    }

    private PagedIterable<GHUser> listUsers(final String suffix) {
        return new PagedIterable<GHUser>() {
            public PagedIterator<GHUser> _iterator(int pageSize) {
                return new PagedIterator<GHUser>(root.retrieve().asIterator(getApiTailUrl(suffix), GHUser[].class, pageSize)) {
                    protected void wrapUp(GHUser[] page) {
                        for (GHUser c : page)
                            c.wrapUp(root);
                    }
                };
            }
        };
    }

    /**
     *
     * See https://api.github.com/hooks for possible names and their configuration scheme.
     * TODO: produce type-safe binding
     *
     * @param name
     *      Type of the hook to be created. See https://api.github.com/hooks for possible names.
     * @param config
     *      The configuration hash.
     * @param events
     *      Can be null. Types of events to hook into.
     */
    public GHHook createHook(String name, Map<String,String> config, Collection<GHEvent> events, boolean active) throws IOException {
        return GHHooks.repoContext(this, owner).createHook(name, config, events, active);
    }

    public GHHook createWebHook(URL url, Collection<GHEvent> events) throws IOException {
        return createHook("web",Collections.singletonMap("url",url.toExternalForm()),events,true);
    }

    public GHHook createWebHook(URL url) throws IOException {
        return createWebHook(url,null);
    }

// this is no different from getPullRequests(OPEN)
//    /**
//     * Retrieves all the pull requests.
//     */
//    public List<GHPullRequest> getPullRequests() throws IOException {
//        return root.retrieveWithAuth("/pulls/"+owner+'/'+name,JsonPullRequests.class).wrap(root);
//    }

    /**
     * Returns a set that represents the post-commit hook URLs.
     * The returned set is live, and changes made to them are reflected to GitHub.
     *
     * @deprecated
     *      Use {@link #getHooks()} and {@link #createHook(String, Map, Collection, boolean)}
     */
    @SuppressFBWarnings(value = "DMI_COLLECTION_OF_URLS",
            justification = "It causes a performance degradation, but we have already exposed it to the API")
    public Set<URL> getPostCommitHooks() {
        return postCommitHooks;
    }

    /**
     * Live set view of the post-commit hook.
     */
    @SuppressFBWarnings(value = "DMI_COLLECTION_OF_URLS",
            justification = "It causes a performance degradation, but we have already exposed it to the API")
    @SkipFromToString
    private final Set<URL> postCommitHooks = new AbstractSet<URL>() {
        private List<URL> getPostCommitHooks() {
            try {
                List<URL> r = new ArrayList<URL>();
                for (GHHook h : getHooks()) {
                    if (h.getName().equals("web")) {
                        r.add(new URL(h.getConfig().get("url")));
                    }
                }
                return r;
            } catch (IOException e) {
                throw new GHException("Failed to retrieve post-commit hooks",e);
            }
        }

        @Override
        public Iterator<URL> iterator() {
            return getPostCommitHooks().iterator();
        }

        @Override
        public int size() {
            return getPostCommitHooks().size();
        }

        @Override
        public boolean add(URL url) {
            try {
                createWebHook(url);
                return true;
            } catch (IOException e) {
                throw new GHException("Failed to update post-commit hooks",e);
            }
        }

        @Override
        public boolean remove(Object url) {
            try {
                String _url = ((URL)url).toExternalForm();
                for (GHHook h : getHooks()) {
                    if (h.getName().equals("web") && h.getConfig().get("url").equals(_url)) {
                        h.delete();
                        return true;
                    }
                }
                return false;
            } catch (IOException e) {
                throw new GHException("Failed to update post-commit hooks",e);
            }
        }
    };

    /*package*/ GHRepository wrap(GitHub root) {
        this.root = root;
        if (root.isOffline()) {
            owner.wrapUp(root);
        }
        return this;
    }

    /**
     * Gets branches by {@linkplain GHBranch#getName() their names}.
     */
    public Map<String,GHBranch> getBranches() throws IOException {
        Map<String,GHBranch> r = new TreeMap<String,GHBranch>();
        for (GHBranch p : root.retrieve().to(getApiTailUrl("branches"), GHBranch[].class)) {
            p.wrap(this);
            r.put(p.getName(),p);
        }
        return r;
    }

    /**
     * Replace special characters (e.g. #) with standard values (e.g. %23) so
     * GitHub understands what is being requested.
     * @param The string to be encoded.
     * @return The encoded string.
     */
    private String UrlEncode(String value) {
        try {
            return URLEncoder.encode(value, org.apache.commons.codec.CharEncoding.UTF_8);
        } catch (UnsupportedEncodingException ex) {
            Logger.getLogger(GHRepository.class.getName()).log(Level.SEVERE, null, ex);
        }

        // Something went wrong - just return original value as is.
        return value;
    }

    public GHBranch getBranch(String name) throws IOException {
        return root.retrieve().to(getApiTailUrl("branches/"+UrlEncode(name)),GHBranch.class).wrap(this);
    }

    /**
     * @deprecated
     *      Use {@link #listMilestones(GHIssueState)}
     */
    public Map<Integer, GHMilestone> getMilestones() throws IOException {
        Map<Integer,GHMilestone> milestones = new TreeMap<Integer, GHMilestone>();
        for (GHMilestone m : listMilestones(GHIssueState.OPEN)) {
            milestones.put(m.getNumber(), m);
        }
        return milestones;
    }

    /**
     * Lists up all the milestones in this repository.
     */
    public PagedIterable<GHMilestone> listMilestones(final GHIssueState state) {
        return new PagedIterable<GHMilestone>() {
            public PagedIterator<GHMilestone> _iterator(int pageSize) {
                return new PagedIterator<GHMilestone>(root.retrieve().with("state",state).asIterator(getApiTailUrl("milestones"), GHMilestone[].class, pageSize)) {
                    @Override
                    protected void wrapUp(GHMilestone[] page) {
                        for (GHMilestone c : page)
                            c.wrap(GHRepository.this);
                    }
                };
            }
        };
    }

    public GHMilestone getMilestone(int number) throws IOException {
        GHMilestone m = milestones.get(number);
        if (m == null) {
            m = root.retrieve().to(getApiTailUrl("milestones/" + number), GHMilestone.class);
            m.owner = this;
            m.root = root;
            milestones.put(m.getNumber(), m);
        }
        return m;
    }

    public GHContent getFileContent(String path) throws IOException {
        return getFileContent(path, null);
    }

    public GHContent getFileContent(String path, String ref) throws IOException {
        Requester requester = root.retrieve();
        String target = getApiTailUrl("contents/" + path);

        return requester.with("ref",ref).to(target, GHContent.class).wrap(this);
    }

    public List<GHContent> getDirectoryContent(String path) throws IOException {
        return getDirectoryContent(path, null);
    }

    public List<GHContent> getDirectoryContent(String path, String ref) throws IOException {
        Requester requester = root.retrieve();
        while (path.endsWith("/")) {
            path = path.substring(0, path.length() - 1);
        }
        String target = getApiTailUrl("contents/" + path);

        GHContent[] files = requester.with("ref",ref).to(target, GHContent[].class);

        GHContent.wrap(files, this);

        return Arrays.asList(files);
    }

    /**
     * https://developer.github.com/v3/repos/contents/#get-the-readme
     */
    public GHContent getReadme() throws IOException {
        Requester requester = root.retrieve();
        return requester.to(getApiTailUrl("readme"), GHContent.class).wrap(this);
    }

    /**
     * Creates a new content, or update an existing content.
     */
    public GHContentBuilder createContent() {
        return new GHContentBuilder(this);
    }

    /**
     * Use {@link #createContent()}.
     */
    @Deprecated
    public GHContentUpdateResponse createContent(String content, String commitMessage, String path) throws IOException {
        return createContent().content(content).message(commitMessage).path(path).commit();
    }

    /**
     * Use {@link #createContent()}.
     */
    @Deprecated
    public GHContentUpdateResponse createContent(String content, String commitMessage, String path, String branch) throws IOException {
        return createContent().content(content).message(commitMessage).path(path).branch(branch).commit();
    }

    /**
     * Use {@link #createContent()}.
     */
    @Deprecated
    public GHContentUpdateResponse createContent(byte[] contentBytes, String commitMessage, String path) throws IOException {
        return createContent().content(contentBytes).message(commitMessage).path(path).commit();
    }

    /**
     * Use {@link #createContent()}.
     */
    @Deprecated
    public GHContentUpdateResponse createContent(byte[] contentBytes, String commitMessage, String path, String branch) throws IOException {
        return createContent().content(contentBytes).message(commitMessage).path(path).branch(branch).commit();
    }

    public GHMilestone createMilestone(String title, String description) throws IOException {
        return new Requester(root)
                .with("title", title).with("description", description).method("POST").to(getApiTailUrl("milestones"), GHMilestone.class).wrap(this);
    }

    public GHDeployKey addDeployKey(String title,String key) throws IOException {
         return new Requester(root)
         .with("title", title).with("key", key).method("POST").to(getApiTailUrl("keys"), GHDeployKey.class).wrap(this);

    }

    public List<GHDeployKey> getDeployKeys() throws IOException{
         List<GHDeployKey> list = new ArrayList<GHDeployKey>(Arrays.asList(
                    root.retrieve().to(getApiTailUrl("keys"), GHDeployKey[].class)));
            for (GHDeployKey h : list)
                h.wrap(this);
            return list;
    }

    /**
     * Forked repositories have a 'source' attribute that specifies the ultimate source of the forking chain.
     *
     * @return
     *      {@link GHRepository} that points to the root repository where this repository is forked
     *      (indirectly or directly) from. Otherwise null.
     * @see #getParent()
     */
    public GHRepository getSource() throws IOException {
        if (source == null) return null;
        if (source.root == null)
            source = root.getRepository(source.getFullName());
        return source;
    }

    /**
     * Forked repositories have a 'parent' attribute that specifies the repository this repository
     * is directly forked from. If we keep traversing {@link #getParent()} until it returns null, that
     * is {@link #getSource()}.
     *
     * @return
     *      {@link GHRepository} that points to the repository where this repository is forked
     *      directly from. Otherwise null.
     * @see #getSource()
     */
    public GHRepository getParent() throws IOException {
        if (parent == null) return null;
        if (parent.root == null)
            parent = root.getRepository(parent.getFullName());
        return parent;
    }

    /**
     * Subscribes to this repository to get notifications.
     */
    public GHSubscription subscribe(boolean subscribed, boolean ignored) throws IOException {
        return new Requester(root)
            .with("subscribed", subscribed)
            .with("ignored", ignored)
            .method("PUT").to(getApiTailUrl("subscription"), GHSubscription.class).wrapUp(this);
    }

    /**
     * Returns the current subscription.
     *
     * @return null if no subscription exists.
     */
    public GHSubscription getSubscription() throws IOException {
        try {
            return root.retrieve().to(getApiTailUrl("subscription"), GHSubscription.class).wrapUp(this);
        } catch (FileNotFoundException e) {
            return null;
        }
    }

    public PagedIterable<Contributor> listContributors() throws IOException {
        return new PagedIterable<Contributor>() {
            public PagedIterator<Contributor> _iterator(int pageSize) {
                return new PagedIterator<Contributor>(root.retrieve().asIterator(getApiTailUrl("contributors"), Contributor[].class, pageSize)) {
                    @Override
                    protected void wrapUp(Contributor[] page) {
                        for (Contributor c : page)
                            c.wrapUp(root);
                    }
                };
            }
        };
    }

    public static class Contributor extends GHUser {
        private int contributions;

        public int getContributions() {
            return contributions;
        }

        @Override
        public int hashCode() {
            // We ignore contributions in the calculation
            return super.hashCode();
        }

        @Override
        public boolean equals(Object obj) {
            // We ignore contributions in the calculation
            return super.equals(obj);
        }
    }

    /**
<<<<<<< HEAD
     * Returns the statistics for this repository.
     */
    public GHRepositoryStatistics getStatistics() {
        // TODO: Use static object and introduce refresh() method,
        // instead of returning new object each time.
        return new GHRepositoryStatistics(this);
=======
     * Create a project for this repository.
     */
    public GHProject createProject(String name, String body) throws IOException {
        return root.retrieve().method("POST")
                .withPreview(INERTIA)
                .with("name", name)
                .with("body", body)
                .to(getApiTailUrl("projects"), GHProject.class).wrap(this);
    }

    /**
     * Returns the projects for this repository.
     * @param status The status filter (all, open or closed).
     */
    public PagedIterable<GHProject> listProjects(final GHProject.ProjectStateFilter status) throws IOException {
         return new PagedIterable<GHProject>() {
            public PagedIterator<GHProject> _iterator(int pageSize) {
                return new PagedIterator<GHProject>(root.retrieve().withPreview(INERTIA)
                        .with("state", status)
                        .asIterator(getApiTailUrl("projects"), GHProject[].class, pageSize)) {
                    @Override
                    protected void wrapUp(GHProject[] page) {
                        for (GHProject c : page)
                            c.wrap(GHRepository.this);
                    }
                };
            }
        };
    }

    /**
     * Returns open projects for this repository.
     */
    public PagedIterable<GHProject> listProjects() throws IOException {
        return listProjects(GHProject.ProjectStateFilter.OPEN);
>>>>>>> 84501731
    }

    /**
     * Render a Markdown document.
     *
     * In {@linkplain MarkdownMode#GFM GFM mode}, issue numbers and user mentions
     * are linked accordingly.
     *
     * @see GitHub#renderMarkdown(String)
     */
    public Reader renderMarkdown(String text, MarkdownMode mode) throws IOException {
        return new InputStreamReader(
            new Requester(root)
                    .with("text", text)
                    .with("mode",mode==null?null:mode.toString())
                    .with("context", getFullName())
                    .asStream("/markdown"),
            "UTF-8");
    }

    /**
     * List all the notifications in a repository for the current user.
     */
    public GHNotificationStream listNotifications() {
        return new GHNotificationStream(root,getApiTailUrl("/notifications"));
    }

    /**
     * <a href="https://developer.github.com/v3/repos/traffic/#views">https://developer.github.com/v3/repos/traffic/#views</a>
     */
    public GHRepositoryViewTraffic getViewTraffic() throws IOException{
        return root.retrieve().to(getApiTailUrl("/traffic/views"), GHRepositoryViewTraffic.class);
    }

    /**
     * <a href="https://developer.github.com/v3/repos/traffic/#clones">https://developer.github.com/v3/repos/traffic/#clones</a>
     */
    public GHRepositoryCloneTraffic getCloneTraffic() throws IOException{
        return root.retrieve().to(getApiTailUrl("/traffic/clones"), GHRepositoryCloneTraffic.class);
    }

    @Override
    public int hashCode() {
        return ("Repository:"+getOwnerName()+":"+name).hashCode();
    }

    @Override
    public boolean equals(Object obj) {
        if (obj instanceof GHRepository) {
            GHRepository that = (GHRepository) obj;
            return this.getOwnerName().equals(that.getOwnerName())
                && this.name.equals(that.name);
        }
        return false;
    }

    String getApiTailUrl(String tail) {
        if (tail.length()>0 && !tail.startsWith("/"))    tail='/'+tail;
        return "/repos/" + getOwnerName() + "/" + name +tail;
    }
}<|MERGE_RESOLUTION|>--- conflicted
+++ resolved
@@ -1651,14 +1651,15 @@
     }
 
     /**
-<<<<<<< HEAD
      * Returns the statistics for this repository.
      */
     public GHRepositoryStatistics getStatistics() {
         // TODO: Use static object and introduce refresh() method,
         // instead of returning new object each time.
         return new GHRepositoryStatistics(this);
-=======
+    }
+
+    /**
      * Create a project for this repository.
      */
     public GHProject createProject(String name, String body) throws IOException {
@@ -1694,7 +1695,6 @@
      */
     public PagedIterable<GHProject> listProjects() throws IOException {
         return listProjects(GHProject.ProjectStateFilter.OPEN);
->>>>>>> 84501731
     }
 
     /**
