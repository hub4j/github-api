--- conflicted
+++ resolved
@@ -1,21 +1,20 @@
 package org.kohsuke.github;
 
 import com.github.tomakehurst.wiremock.core.WireMockConfiguration;
+import org.apache.commons.io.IOUtils;
 import org.hamcrest.Matchers;
 import org.jetbrains.annotations.NotNull;
 import org.junit.Test;
 import org.kohsuke.github.connector.GitHubConnectorResponse;
 
 import java.io.IOException;
+import java.io.InputStream;
 import java.net.HttpURLConnection;
+import java.nio.charset.StandardCharsets;
 import java.util.Map;
 
 import static org.hamcrest.CoreMatchers.*;
-<<<<<<< HEAD
-=======
-import static org.hamcrest.CoreMatchers.notNullValue;
 import static org.hamcrest.Matchers.greaterThan;
->>>>>>> 9e9e7757
 import static org.hamcrest.core.IsInstanceOf.instanceOf;
 
 // TODO: Auto-generated Javadoc
@@ -77,7 +76,6 @@
                         savedConnection[0] = null;
                         HttpURLConnection uc = null;
                         // Verify
-<<<<<<< HEAD
                         // assertThat(GitHubClient.parseInstant(connectorResponse.header("Date")).toEpochMilli(),
                         // Matchers.greaterThanOrEqualTo(new Date().getTime() - 10000));
                         assertThat(connectorResponse.header("Expires"), nullValue());
@@ -132,12 +130,42 @@
 
                         // assertThat(uc.getRequestProperty("Accept"), equalTo("application/vnd.github.v3+json"));
 
+                        // checkErrorMessageMatches(uc, "Must have push access to repository");
+
+                        // // calling again should still error
+                        // ioEx = Assert.assertThrows(IOException.class, () -> uc.getInputStream());
+
+                        // // calling again on a GitHubConnectorResponse should yield the same value
+                        // if (uc.toString().contains("GitHubConnectorResponseHttpUrlConnectionAdapter")) {
+                        // checkErrorMessageMatches(uc, "Must have push access to repository");
+                        // } else {
+                        // try (InputStream errorStream = uc.getErrorStream()) {
+                        // assertThat(errorStream, notNullValue());
+                        // String errorString = IOUtils.toString(errorStream, StandardCharsets.UTF_8);
+                        // fail();
+                        // } catch (IOException ex) {
+                        // assertThat(ex, notNullValue());
+                        // assertThat(ex.getMessage(), containsString("stream is closed"));
+                        // }
+                        // }
+
+                        // assertThat(uc.getHeaderFields(), instanceOf(Map.class));
+                        // assertThat(uc.getHeaderFields().size(), greaterThan(25));
+                        // assertThat(uc.getHeaderField("Status"), equalTo("403 Forbidden"));
+
+                        // String key = uc.getHeaderFieldKey(1);
+                        // assertThat(key, notNullValue());
+                        // assertThat(uc.getHeaderField(1), notNullValue());
+                        // assertThat(uc.getHeaderField(1), equalTo(uc.getHeaderField(key)));
+
+                        // assertThat(uc.getRequestProperty("Accept"), equalTo("application/vnd.github+json"));
+
                         // Assert.assertThrows(IllegalStateException.class, () -> uc.getRequestProperties());
-                        //
+
                         // // Actions that are not allowed because connection already opened.
                         // Assert.assertThrows(IllegalStateException.class, () -> uc.addRequestProperty("bogus",
                         // "item"));
-                        //
+
                         // Assert.assertThrows(IllegalStateException.class, () -> uc.setAllowUserInteraction(true));
                         // Assert.assertThrows(IllegalStateException.class, () -> uc.setChunkedStreamingMode(1));
                         // Assert.assertThrows(IllegalStateException.class, () -> uc.setDoInput(true));
@@ -148,9 +176,9 @@
                         // Assert.assertThrows(IllegalStateException.class, () -> uc.setRequestProperty("bogus",
                         // "thing"));
                         // Assert.assertThrows(IllegalStateException.class, () -> uc.setUseCaches(true));
-                        //
+
                         // if (uc.toString().contains("GitHubConnectorResponseHttpUrlConnectionAdapter")) {
-                        //
+
                         // Assert.assertThrows(UnsupportedOperationException.class,
                         // () -> uc.getAllowUserInteraction());
                         // Assert.assertThrows(UnsupportedOperationException.class, () -> uc.getConnectTimeout());
@@ -166,11 +194,11 @@
                         // Assert.assertThrows(UnsupportedOperationException.class, () -> uc.getReadTimeout());
                         // Assert.assertThrows(UnsupportedOperationException.class, () -> uc.getUseCaches());
                         // Assert.assertThrows(UnsupportedOperationException.class, () -> uc.usingProxy());
-                        //
+
                         // Assert.assertThrows(UnsupportedOperationException.class, () -> uc.setConnectTimeout(10));
                         // Assert.assertThrows(UnsupportedOperationException.class,
                         // () -> uc.setDefaultUseCaches(true));
-                        //
+
                         // Assert.assertThrows(UnsupportedOperationException.class,
                         // () -> uc.setInstanceFollowRedirects(true));
                         // Assert.assertThrows(UnsupportedOperationException.class, () -> uc.setReadTimeout(10));
@@ -178,136 +206,22 @@
                         // } else {
                         // uc.getDefaultUseCaches();
                         // assertThat(uc.getDoInput(), is(true));
-                        //
+
                         // // Depending on the underlying implementation, this may throw or not
                         // // Assert.assertThrows(IllegalStateException.class, () -> uc.setRequestMethod("GET"));
                         // }
-                        //
+
                         // // ignored
                         // uc.connect();
-                        //
+
                         // // disconnect does nothing, never throws
                         // uc.disconnect();
                         // uc.disconnect();
-                        //
+
                         // // ignored
                         // uc.connect();
 
                         GitHubAbuseLimitHandler.FAIL.onError(connectorResponse);
-=======
-                        assertThat(uc.getDate(), Matchers.greaterThanOrEqualTo(new Date().getTime() - 10000));
-                        assertThat(uc.getExpiration(), equalTo(0L));
-                        assertThat(uc.getIfModifiedSince(), equalTo(0L));
-                        assertThat(uc.getLastModified(), equalTo(1581014017000L));
-                        assertThat(uc.getRequestMethod(), equalTo("GET"));
-                        assertThat(uc.getResponseCode(), equalTo(403));
-                        assertThat(uc.getResponseMessage(), containsString("Forbidden"));
-                        assertThat(uc.getURL().toString(), endsWith("/repos/hub4j-test-org/temp-testHandler_Fail"));
-                        assertThat(uc.getHeaderFieldInt("X-RateLimit-Limit", 10), equalTo(5000));
-                        assertThat(uc.getHeaderFieldInt("X-RateLimit-Remaining", 10), equalTo(4000));
-                        assertThat(uc.getHeaderFieldInt("X-Foo", 20), equalTo(20));
-                        assertThat(uc.getHeaderFieldLong("X-RateLimit-Limit", 15L), equalTo(5000L));
-                        assertThat(uc.getHeaderFieldLong("X-RateLimit-Remaining", 15L), equalTo(4000L));
-                        assertThat(uc.getHeaderFieldLong("X-Foo", 20L), equalTo(20L));
-
-                        assertThat(uc.getContentEncoding(), nullValue());
-                        assertThat(uc.getContentType(), equalTo("application/json; charset=utf-8"));
-                        assertThat(uc.getContentLength(), equalTo(-1));
-
-                        // getting an input stream in an error case should throw
-                        IOException ioEx = Assert.assertThrows(IOException.class, () -> uc.getInputStream());
-
-                        checkErrorMessageMatches(uc, "Must have push access to repository");
-
-                        // calling again should still error
-                        ioEx = Assert.assertThrows(IOException.class, () -> uc.getInputStream());
-
-                        // calling again on a GitHubConnectorResponse should yield the same value
-                        if (uc.toString().contains("GitHubConnectorResponseHttpUrlConnectionAdapter")) {
-                            checkErrorMessageMatches(uc, "Must have push access to repository");
-                        } else {
-                            try (InputStream errorStream = uc.getErrorStream()) {
-                                assertThat(errorStream, notNullValue());
-                                String errorString = IOUtils.toString(errorStream, StandardCharsets.UTF_8);
-                                fail();
-                            } catch (IOException ex) {
-                                assertThat(ex, notNullValue());
-                                assertThat(ex.getMessage(), containsString("stream is closed"));
-                            }
-                        }
-
-                        assertThat(uc.getHeaderFields(), instanceOf(Map.class));
-                        assertThat(uc.getHeaderFields().size(), greaterThan(25));
-                        assertThat(uc.getHeaderField("Status"), equalTo("403 Forbidden"));
-
-                        String key = uc.getHeaderFieldKey(1);
-                        assertThat(key, notNullValue());
-                        assertThat(uc.getHeaderField(1), notNullValue());
-                        assertThat(uc.getHeaderField(1), equalTo(uc.getHeaderField(key)));
-
-                        assertThat(uc.getRequestProperty("Accept"), equalTo("application/vnd.github+json"));
-
-                        Assert.assertThrows(IllegalStateException.class, () -> uc.getRequestProperties());
-
-                        // Actions that are not allowed because connection already opened.
-                        Assert.assertThrows(IllegalStateException.class, () -> uc.addRequestProperty("bogus", "item"));
-
-                        Assert.assertThrows(IllegalStateException.class, () -> uc.setAllowUserInteraction(true));
-                        Assert.assertThrows(IllegalStateException.class, () -> uc.setChunkedStreamingMode(1));
-                        Assert.assertThrows(IllegalStateException.class, () -> uc.setDoInput(true));
-                        Assert.assertThrows(IllegalStateException.class, () -> uc.setDoOutput(true));
-                        Assert.assertThrows(IllegalStateException.class, () -> uc.setFixedLengthStreamingMode(1));
-                        Assert.assertThrows(IllegalStateException.class, () -> uc.setFixedLengthStreamingMode(1L));
-                        Assert.assertThrows(IllegalStateException.class, () -> uc.setIfModifiedSince(1L));
-                        Assert.assertThrows(IllegalStateException.class, () -> uc.setRequestProperty("bogus", "thing"));
-                        Assert.assertThrows(IllegalStateException.class, () -> uc.setUseCaches(true));
-
-                        if (uc.toString().contains("GitHubConnectorResponseHttpUrlConnectionAdapter")) {
-
-                            Assert.assertThrows(UnsupportedOperationException.class,
-                                    () -> uc.getAllowUserInteraction());
-                            Assert.assertThrows(UnsupportedOperationException.class, () -> uc.getConnectTimeout());
-                            Assert.assertThrows(UnsupportedOperationException.class, () -> uc.getContent());
-                            Assert.assertThrows(UnsupportedOperationException.class, () -> uc.getContent(null));
-                            Assert.assertThrows(UnsupportedOperationException.class, () -> uc.getDefaultUseCaches());
-                            Assert.assertThrows(UnsupportedOperationException.class, () -> uc.getDoInput());
-                            Assert.assertThrows(UnsupportedOperationException.class, () -> uc.getDoOutput());
-                            Assert.assertThrows(UnsupportedOperationException.class,
-                                    () -> uc.getInstanceFollowRedirects());
-                            Assert.assertThrows(UnsupportedOperationException.class, () -> uc.getOutputStream());
-                            Assert.assertThrows(UnsupportedOperationException.class, () -> uc.getPermission());
-                            Assert.assertThrows(UnsupportedOperationException.class, () -> uc.getReadTimeout());
-                            Assert.assertThrows(UnsupportedOperationException.class, () -> uc.getUseCaches());
-                            Assert.assertThrows(UnsupportedOperationException.class, () -> uc.usingProxy());
-
-                            Assert.assertThrows(UnsupportedOperationException.class, () -> uc.setConnectTimeout(10));
-                            Assert.assertThrows(UnsupportedOperationException.class,
-                                    () -> uc.setDefaultUseCaches(true));
-
-                            Assert.assertThrows(UnsupportedOperationException.class,
-                                    () -> uc.setInstanceFollowRedirects(true));
-                            Assert.assertThrows(UnsupportedOperationException.class, () -> uc.setReadTimeout(10));
-                            Assert.assertThrows(ProtocolException.class, () -> uc.setRequestMethod("GET"));
-                        } else {
-                            uc.getDefaultUseCaches();
-                            assertThat(uc.getDoInput(), is(true));
-
-                            // Depending on the underlying implementation, this may throw or not
-                            // Assert.assertThrows(IllegalStateException.class, () -> uc.setRequestMethod("GET"));
-                        }
-
-                        // ignored
-                        uc.connect();
-
-                        // disconnect does nothing, never throws
-                        uc.disconnect();
-                        uc.disconnect();
-
-                        // ignored
-                        uc.connect();
-
-                        AbuseLimitHandler.FAIL.onError(e, uc);
->>>>>>> 9e9e7757
                     }
                 })
                 .build();
@@ -427,44 +341,48 @@
         snapshotNotAllowed();
 
         gitHub = getGitHubBuilder().withEndpoint(mockGitHub.apiServer().baseUrl())
-<<<<<<< HEAD
                 .withAbuseLimitHandler(GitHubAbuseLimitHandler.WAIT)
-=======
-                .withAbuseLimitHandler(new AbuseLimitHandler() {
+                .build();
+
+        gitHub.getMyself();
+        assertThat(mockGitHub.getRequestCount(), equalTo(1));
+
+        getTempRepository();
+        assertThat(mockGitHub.getRequestCount(), equalTo(3));
+
+        gitHub = getGitHubBuilder().withEndpoint(mockGitHub.apiServer().baseUrl())
+                .withAbuseLimitHandler(new GitHubAbuseLimitHandler() {
                     /**
                      * Overriding method because the actual method will wait for one minute causing slowness in unit
                      * tests
                      */
                     @Override
-                    public void onError(IOException e, HttpURLConnection uc) throws IOException {
-                        savedConnection[0] = uc;
+                    public void onError(@NotNull GitHubConnectorResponse connectorResponse) throws IOException {
                         // Verify
-                        assertThat(uc.getDate(), Matchers.greaterThanOrEqualTo(new Date().getTime() - 10000));
-                        assertThat(uc.getExpiration(), equalTo(0L));
-                        assertThat(uc.getIfModifiedSince(), equalTo(0L));
-                        assertThat(uc.getLastModified(), equalTo(1581014017000L));
-                        assertThat(uc.getRequestMethod(), equalTo("GET"));
-                        assertThat(uc.getResponseCode(), equalTo(403));
-                        assertThat(uc.getResponseMessage(), containsString("Forbidden"));
-                        assertThat(uc.getURL().toString(),
+                        // assertThat(uc.getDate(), Matchers.greaterThanOrEqualTo(new Date().getTime() - 10000));
+                        // assertThat(uc.getExpiration(), equalTo(0L));
+                        // assertThat(uc.getIfModifiedSince(), equalTo(0L));
+                        // assertThat(uc.getLastModified(), equalTo(1581014017000L));
+                        assertThat(connectorResponse.request().method(), equalTo("GET"));
+                        assertThat(connectorResponse.statusCode(), equalTo(403));
+                        // assertThat(uc.getResponseMessage(), containsString("Forbidden"));
+                        assertThat(connectorResponse.request().url().toString(),
                                 endsWith("/repos/hub4j-test-org/temp-testHandler_Wait_Secondary_Limits"));
-                        assertThat(uc.getHeaderFieldInt("X-RateLimit-Limit", 10), equalTo(5000));
-                        assertThat(uc.getHeaderFieldInt("X-RateLimit-Remaining", 10), equalTo(4000));
-                        assertThat(uc.getHeaderFieldInt("X-Foo", 20), equalTo(20));
-                        assertThat(uc.getHeaderFieldLong("X-RateLimit-Limit", 15L), equalTo(5000L));
-                        assertThat(uc.getHeaderFieldLong("X-RateLimit-Remaining", 15L), equalTo(4000L));
-                        assertThat(uc.getHeaderFieldLong("X-Foo", 20L), equalTo(20L));
-                        assertThat(uc.getHeaderField("gh-limited-by"), equalTo("search-elapsed-time-shared-grouped"));
-                        assertThat(uc.getContentEncoding(), nullValue());
-                        assertThat(uc.getContentType(), equalTo("application/json; charset=utf-8"));
-                        assertThat(uc.getContentLength(), equalTo(-1));
-                        assertThat(uc.getHeaderFields(), instanceOf(Map.class));
-                        assertThat(uc.getHeaderFields().size(), greaterThan(25));
-                        assertThat(uc.getHeaderField("Status"), equalTo("403 Forbidden"));
-
-                        checkErrorMessageMatches(uc,
+                        assertThat(connectorResponse.header("X-RateLimit-Limit"), equalTo("5000"));
+                        assertThat(connectorResponse.header("X-RateLimit-Remaining"), equalTo(4000));
+                        assertThat(connectorResponse.header("X-Foo"), is(nullValue())); // equalTo(20));
+                        assertThat(connectorResponse.header("gh-limited-by"),
+                                equalTo("search-elapsed-time-shared-grouped"));
+                        // assertThat(uc.getContentEncoding(), nullValue());
+                        // assertThat(uc.getContentType(), equalTo("application/json; charset=utf-8"));
+                        // assertThat(uc.getContentLength(), equalTo(-1));
+                        assertThat(connectorResponse.allHeaders(), instanceOf(Map.class));
+                        assertThat(connectorResponse.allHeaders().size(), greaterThan(25));
+                        assertThat(connectorResponse.header("Status"), equalTo("403 Forbidden"));
+
+                        checkErrorMessageMatches(connectorResponse,
                                 "You have exceeded a secondary rate limit. Please wait a few minutes before you try again");
-                        AbuseLimitHandler.FAIL.onError(e, uc);
+                        GitHubAbuseLimitHandler.FAIL.onError(connectorResponse);
                     }
                 })
                 .build();
@@ -485,8 +403,9 @@
      * This is making an assertion about the behaviour of the mock, so it's useful for making sure we're on the right
      * mock, but should not be used to validate assumptions about the behaviour of the actual GitHub API.
      */
-    private static void checkErrorMessageMatches(HttpURLConnection uc, String substring) throws IOException {
-        try (InputStream errorStream = uc.getErrorStream()) {
+    private static void checkErrorMessageMatches(GitHubConnectorResponse connectorResponse, String substring)
+            throws IOException {
+        try (InputStream errorStream = connectorResponse.bodyStream()) {
             assertThat(errorStream, notNullValue());
             String errorString = IOUtils.toString(errorStream, StandardCharsets.UTF_8);
             assertThat(errorString, containsString(substring));
@@ -504,41 +423,37 @@
     public void testHandler_Wait_Secondary_Limits_Too_Many_Requests() throws Exception {
         // Customized response that templates the date to keep things working
         snapshotNotAllowed();
-        final HttpURLConnection[] savedConnection = new HttpURLConnection[1];
-        gitHub = getGitHubBuilder().withEndpoint(mockGitHub.apiServer().baseUrl())
-                .withAbuseLimitHandler(new AbuseLimitHandler() {
+        gitHub = getGitHubBuilder().withEndpoint(mockGitHub.apiServer().baseUrl())
+                .withAbuseLimitHandler(new GitHubAbuseLimitHandler() {
                     /**
                      * Overriding method because the actual method will wait for one minute causing slowness in unit
                      * tests
                      */
                     @Override
-                    public void onError(IOException e, HttpURLConnection uc) throws IOException {
-                        savedConnection[0] = uc;
+                    public void onError(@NotNull GitHubConnectorResponse connectorResponse) throws IOException {
                         // Verify the test data is what we expected it to be for this test case
-                        assertThat(uc.getDate(), Matchers.greaterThanOrEqualTo(new Date().getTime() - 10000));
-                        assertThat(uc.getExpiration(), equalTo(0L));
-                        assertThat(uc.getIfModifiedSince(), equalTo(0L));
-                        assertThat(uc.getLastModified(), equalTo(1581014017000L));
-                        assertThat(uc.getRequestMethod(), equalTo("GET"));
-                        assertThat(uc.getResponseCode(), equalTo(429));
-                        assertThat(uc.getResponseMessage(), containsString("Many"));
-                        assertThat(uc.getURL().toString(),
+                        // assertThat(uc.getDate(), Matchers.greaterThanOrEqualTo(new Date().getTime() - 10000));
+                        // assertThat(uc.getExpiration(), equalTo(0L));
+                        // assertThat(uc.getIfModifiedSince(), equalTo(0L));
+                        // assertThat(uc.getLastModified(), equalTo(1581014017000L));
+                        assertThat(connectorResponse.request().method(), equalTo("GET"));
+                        assertThat(connectorResponse.statusCode(), equalTo(429));
+                        assertThat(connectorResponse.request().url().toString(),
                                 endsWith(
                                         "/repos/hub4j-test-org/temp-testHandler_Wait_Secondary_Limits_Too_Many_Requests"));
-                        assertThat(uc.getContentLength(), equalTo(-1));
-                        assertThat(uc.getHeaderFields(), instanceOf(Map.class));
-                        assertThat(uc.getHeaderField("Status"), equalTo("429 Too Many Requests"));
-                        assertThat(uc.getHeaderField("Retry-After"), equalTo("42"));
-
-                        checkErrorMessageMatches(uc,
+                        assertThat(connectorResponse.allHeaders(), instanceOf(Map.class));
+                        assertThat(connectorResponse.header("Status"), equalTo("429 Too Many Requests"));
+                        assertThat(connectorResponse.header("Retry-After"), equalTo("42"));
+
+                        checkErrorMessageMatches(connectorResponse,
                                 "You have exceeded a secondary rate limit. Please wait a few minutes before you try again");
                         // Because we've overridden onError to bypass the wait, we don't cover the wait calculation
                         // logic
                         // Manually invoke it to make sure it's what we intended
-                        long waitTime = parseWaitTime(uc);
+                        long waitTime = parseWaitTime(connectorResponse);
                         assertThat(waitTime, equalTo(42 * 1000l));
 
-                        AbuseLimitHandler.FAIL.onError(e, uc);
+                        GitHubAbuseLimitHandler.FAIL.onError(connectorResponse);
                     }
                 })
                 .build();
@@ -565,38 +480,34 @@
     public void testHandler_Wait_Secondary_Limits_Too_Many_Requests_Date_Retry_After() throws Exception {
         // Customized response that templates the date to keep things working
         snapshotNotAllowed();
-        final HttpURLConnection[] savedConnection = new HttpURLConnection[1];
-        gitHub = getGitHubBuilder().withEndpoint(mockGitHub.apiServer().baseUrl())
-                .withAbuseLimitHandler(new AbuseLimitHandler() {
+        gitHub = getGitHubBuilder().withEndpoint(mockGitHub.apiServer().baseUrl())
+                .withAbuseLimitHandler(new GitHubAbuseLimitHandler() {
                     /**
                      * Overriding method because the actual method will wait for one minute causing slowness in unit
                      * tests
                      */
                     @Override
-                    public void onError(IOException e, HttpURLConnection uc) throws IOException {
-                        savedConnection[0] = uc;
+                    public void onError(@NotNull GitHubConnectorResponse connectorResponse) throws IOException {
                         // Verify the test data is what we expected it to be for this test case
-                        assertThat(uc.getRequestMethod(), equalTo("GET"));
-                        assertThat(uc.getResponseCode(), equalTo(429));
-                        assertThat(uc.getResponseMessage(), containsString("Many"));
-                        assertThat(uc.getURL().toString(),
+                        assertThat(connectorResponse.request().method(), equalTo("GET"));
+                        assertThat(connectorResponse.statusCode(), equalTo(429));
+                        assertThat(connectorResponse.request().url().toString(),
                                 endsWith(
                                         "/repos/hub4j-test-org/temp-testHandler_Wait_Secondary_Limits_Too_Many_Requests_Date_Retry_After"));
-                        assertThat(uc.getContentLength(), equalTo(-1));
-                        assertThat(uc.getHeaderField("Status"), equalTo("429 Too Many Requests"));
-                        assertThat(uc.getHeaderField("Retry-After"), startsWith("Mon"));
-
-                        checkErrorMessageMatches(uc,
+                        assertThat(connectorResponse.header("Status"), equalTo("429 Too Many Requests"));
+                        assertThat(connectorResponse.header("Retry-After"), startsWith("Mon"));
+
+                        checkErrorMessageMatches(connectorResponse,
                                 "You have exceeded a secondary rate limit. Please wait a few minutes before you try again");
 
                         // Because we've overridden onError to bypass the wait, we don't cover the wait calculation
                         // logic
                         // Manually invoke it to make sure it's what we intended
-                        long waitTime = parseWaitTime(uc);
+                        long waitTime = parseWaitTime(connectorResponse);
                         // The exact value here will depend on when the test is run, but it should be positive, and huge
                         assertThat(waitTime, greaterThan(1000 * 1000l));
 
-                        AbuseLimitHandler.FAIL.onError(e, uc);
+                        GitHubAbuseLimitHandler.FAIL.onError(connectorResponse);
                     }
                 })
                 .build();
@@ -623,43 +534,38 @@
     public void testHandler_Wait_Secondary_Limits_Too_Many_Requests_No_Retry_After() throws Exception {
         // Customized response that templates the date to keep things working
         snapshotNotAllowed();
-        final HttpURLConnection[] savedConnection = new HttpURLConnection[1];
-        gitHub = getGitHubBuilder().withEndpoint(mockGitHub.apiServer().baseUrl())
-                .withAbuseLimitHandler(new AbuseLimitHandler() {
+        gitHub = getGitHubBuilder().withEndpoint(mockGitHub.apiServer().baseUrl())
+                .withAbuseLimitHandler(new GitHubAbuseLimitHandler() {
                     /**
                      * Overriding method because the actual method will wait for one minute causing slowness in unit
                      * tests
                      */
                     @Override
-                    public void onError(IOException e, HttpURLConnection uc) throws IOException {
-                        savedConnection[0] = uc;
+                    public void onError(@NotNull GitHubConnectorResponse connectorResponse) throws IOException {
                         // Verify the test data is what we expected it to be for this test case
-                        assertThat(uc.getRequestMethod(), equalTo("GET"));
-                        assertThat(uc.getResponseCode(), equalTo(429));
-                        assertThat(uc.getResponseMessage(), containsString("Many"));
-                        assertThat(uc.getURL().toString(),
+                        assertThat(connectorResponse.request().method(), equalTo("GET"));
+                        assertThat(connectorResponse.statusCode(), equalTo(429));
+                        assertThat(connectorResponse.request().url().toString(),
                                 endsWith(
                                         "/repos/hub4j-test-org/temp-testHandler_Wait_Secondary_Limits_Too_Many_Requests_No_Retry_After"));
-                        assertThat(uc.getContentEncoding(), nullValue());
-                        assertThat(uc.getContentType(), equalTo("application/json; charset=utf-8"));
-                        assertThat(uc.getContentLength(), equalTo(-1));
-                        assertThat(uc.getHeaderFields(), instanceOf(Map.class));
-                        assertThat(uc.getHeaderField("Status"), equalTo("429 Too Many Requests"));
-                        assertThat(uc.getHeaderField("Retry-After"), nullValue());
-
-                        checkErrorMessageMatches(uc,
+                        // assertThat(uc.getContentEncoding(), nullValue());
+                        // assertThat(uc.getContentType(), equalTo("application/json; charset=utf-8"));
+                        assertThat(connectorResponse.allHeaders(), instanceOf(Map.class));
+                        assertThat(connectorResponse.header("Status"), equalTo("429 Too Many Requests"));
+                        assertThat(connectorResponse.header("Retry-After"), nullValue());
+
+                        checkErrorMessageMatches(connectorResponse,
                                 "You have exceeded a secondary rate limit. Please wait a few minutes before you try again");
 
                         // Because we've overridden onError to bypass the wait, we don't cover the wait calculation
                         // logic
                         // Manually invoke it to make sure it's what we intended
-                        long waitTime = parseWaitTime(uc);
+                        long waitTime = parseWaitTime(connectorResponse);
                         assertThat(waitTime, greaterThan(60000l));
 
-                        AbuseLimitHandler.FAIL.onError(e, uc);
+                        GitHubAbuseLimitHandler.FAIL.onError(connectorResponse);
                     }
                 })
->>>>>>> 9e9e7757
                 .build();
 
         gitHub.getMyself();
