/*
 * The MIT License
 *
 * Copyright (c) 2010, Kohsuke Kawaguchi
 *
 * Permission is hereby granted, free of charge, to any person obtaining a copy
 * of this software and associated documentation files (the "Software"), to deal
 * in the Software without restriction, including without limitation the rights
 * to use, copy, modify, merge, publish, distribute, sublicense, and/or sell
 * copies of the Software, and to permit persons to whom the Software is
 * furnished to do so, subject to the following conditions:
 *
 * The above copyright notice and this permission notice shall be included in
 * all copies or substantial portions of the Software.
 *
 * THE SOFTWARE IS PROVIDED "AS IS", WITHOUT WARRANTY OF ANY KIND, EXPRESS OR
 * IMPLIED, INCLUDING BUT NOT LIMITED TO THE WARRANTIES OF MERCHANTABILITY,
 * FITNESS FOR A PARTICULAR PURPOSE AND NONINFRINGEMENT. IN NO EVENT SHALL THE
 * AUTHORS OR COPYRIGHT HOLDERS BE LIABLE FOR ANY CLAIM, DAMAGES OR OTHER
 * LIABILITY, WHETHER IN AN ACTION OF CONTRACT, TORT OR OTHERWISE, ARISING FROM,
 * OUT OF OR IN CONNECTION WITH THE SOFTWARE OR THE USE OR OTHER DEALINGS IN
 * THE SOFTWARE.
 */
package org.kohsuke.github;

import com.fasterxml.jackson.annotation.JsonProperty;
import com.infradna.tool.bridge_method_injector.WithBridgeMethods;
import edu.umd.cs.findbugs.annotations.CheckForNull;
import edu.umd.cs.findbugs.annotations.NonNull;
import edu.umd.cs.findbugs.annotations.SuppressFBWarnings;
import org.apache.commons.lang3.StringUtils;
import org.kohsuke.github.function.InputStreamFunction;
import org.kohsuke.github.internal.EnumUtils;

import java.io.FileNotFoundException;
import java.io.IOException;
import java.io.InputStream;
import java.io.InputStreamReader;
import java.io.InterruptedIOException;
import java.io.Reader;
import java.net.URL;
import java.util.AbstractSet;
import java.util.ArrayList;
import java.util.Collection;
import java.util.Collections;
import java.util.Date;
import java.util.HashMap;
import java.util.HashSet;
import java.util.Iterator;
import java.util.LinkedHashSet;
import java.util.List;
import java.util.Locale;
import java.util.Map;
import java.util.Set;
import java.util.TreeMap;
import java.util.WeakHashMap;

import javax.annotation.Nonnull;
import javax.annotation.Nullable;

import static java.util.Arrays.asList;
import static java.util.Objects.requireNonNull;
import static org.kohsuke.github.internal.Previews.ANTIOPE;
import static org.kohsuke.github.internal.Previews.ANT_MAN;
import static org.kohsuke.github.internal.Previews.BAPTISTE;
import static org.kohsuke.github.internal.Previews.FLASH;
import static org.kohsuke.github.internal.Previews.INERTIA;
import static org.kohsuke.github.internal.Previews.MERCY;
import static org.kohsuke.github.internal.Previews.NEBULA;
import static org.kohsuke.github.internal.Previews.SHADOW_CAT;

// TODO: Auto-generated Javadoc
/**
 * A repository on GitHub.
 *
 * @author Kohsuke Kawaguchi
 */
@SuppressWarnings({ "UnusedDeclaration" })
@SuppressFBWarnings(value = { "UWF_UNWRITTEN_PUBLIC_OR_PROTECTED_FIELD", "UWF_UNWRITTEN_FIELD", "NP_UNWRITTEN_FIELD" },
        justification = "JSON API")
public class GHRepository extends GHObject {

    private String nodeId, description, homepage, name, full_name;

    private String html_url; // this is the UI

    /*
     * The license information makes use of the preview API.
     *
     * See: https://developer.github.com/v3/licenses/
     */
    private GHLicense license;

    private String git_url, ssh_url, clone_url, svn_url, mirror_url;

    private GHUser owner; // not fully populated. beware.

    private boolean has_issues, has_wiki, fork, has_downloads, has_pages, archived, disabled, has_projects;

    private boolean allow_squash_merge;

    private boolean allow_merge_commit;

    private boolean allow_rebase_merge;

    private boolean allow_forking;

    private boolean delete_branch_on_merge;

    @JsonProperty("private")
    private boolean _private;

    private String visibility;

    private int forks_count, stargazers_count, watchers_count, size, open_issues_count, subscribers_count;

    private String pushed_at;

    private Map<Integer, GHMilestone> milestones = Collections.synchronizedMap(new WeakHashMap<>());

    private String default_branch, language;

    private GHRepository template_repository;

    private Map<String, GHCommit> commits = Collections.synchronizedMap(new WeakHashMap<>());

    @SkipFromToString
    private GHRepoPermission permissions;

    private GHRepository source, parent;

    private Boolean isTemplate;
    private boolean compareUsePaginatedCommits;

    /**
     * Read.
     *
     * @param root
     *            the root
     * @param owner
     *            the owner
     * @param name
     *            the name
     * @return the GH repository
     * @throws IOException
     *             Signals that an I/O exception has occurred.
     */
    static GHRepository read(GitHub root, String owner, String name) throws IOException {
        return root.createRequest().withUrlPath("/repos/" + owner + '/' + name).fetch(GHRepository.class);
    }

    /**
     * Create deployment gh deployment builder.
     *
     * @param ref
     *            the ref
     * @return the gh deployment builder
     */
    public GHDeploymentBuilder createDeployment(String ref) {
        return new GHDeploymentBuilder(this, ref);
    }

    /**
     * List deployments paged iterable.
     *
     * @param sha
     *            the sha
     * @param ref
     *            the ref
     * @param task
     *            the task
     * @param environment
     *            the environment
     * @return the paged iterable
     */
    public PagedIterable<GHDeployment> listDeployments(String sha, String ref, String task, String environment) {
        return root().createRequest()
                .with("sha", sha)
                .with("ref", ref)
                .with("task", task)
                .with("environment", environment)
                .withUrlPath(getApiTailUrl("deployments"))
                .withPreview(ANT_MAN)
                .withPreview(FLASH)
                .toIterable(GHDeployment[].class, item -> item.wrap(this));
    }

    /**
     * Obtains a single {@link GHDeployment} by its ID.
     *
     * @param id
     *            the id
     * @return the deployment
     * @throws IOException
     *             the io exception
     */
    public GHDeployment getDeployment(long id) throws IOException {
        return root().createRequest()
                .withUrlPath(getApiTailUrl("deployments/" + id))
                .withPreview(ANT_MAN)
                .withPreview(FLASH)
                .fetch(GHDeployment.class)
                .wrap(this);
    }

<<<<<<< HEAD
    private static class GHRepoPermission {
=======
    /**
     * Gets deploy status.
     *
     * @param deploymentId
     *            the deployment id
     * @param ghDeploymentState
     *            the gh deployment state
     * @return the deploy status
     * @throws IOException
     *             the io exception
     * @deprecated Use {@code getDeployment(deploymentId).createStatus(ghDeploymentState)}
     */
    @Deprecated
    public GHDeploymentStatusBuilder createDeployStatus(int deploymentId, GHDeploymentState ghDeploymentState)
            throws IOException {
        return getDeployment(deploymentId).createStatus(ghDeploymentState);
    }

    static class GHRepoPermission {
>>>>>>> 2b15fb4b
        boolean pull, push, admin;
    }

    /**
     * Gets node id.
     *
     * @return the node id
     */
    public String getNodeId() {
        return nodeId;
    }

    /**
     * Gets description.
     *
     * @return the description
     */
    public String getDescription() {
        return description;
    }

    /**
     * Gets homepage.
     *
     * @return the homepage
     */
    public String getHomepage() {
        return homepage;
    }

    /**
     * Gets the git:// URL to this repository, such as "git://github.com/kohsuke/jenkins.git" This URL is read-only.
     *
     * @return the git transport url
     */
    public String getGitTransportUrl() {
        return git_url;
    }

    /**
     * Gets the HTTPS URL to this repository, such as "https://github.com/kohsuke/jenkins.git" This URL is read-only.
     *
     * @return the http transport url
     */
    public String getHttpTransportUrl() {
        return clone_url;
    }

    /**
     * Gets the Subversion URL to access this repository: https://github.com/rails/rails
     *
     * @return the svn url
     */
    public String getSvnUrl() {
        return svn_url;
    }

    /**
     * Gets the Mirror URL to access this repository: https://github.com/apache/tomee mirrored from
     * git://git.apache.org/tomee.git
     *
     * @return the mirror url
     */
    public String getMirrorUrl() {
        return mirror_url;
    }

    /**
     * Gets the SSH URL to access this repository, such as git@github.com:rails/rails.git
     *
     * @return the ssh url
     */
    public String getSshUrl() {
        return ssh_url;
    }

    /**
     * Gets the html url.
     *
     * @return the html url
     */
    public URL getHtmlUrl() {
        return GitHubClient.parseURL(html_url);
    }

    /**
     * Short repository name without the owner. For example 'jenkins' in case of http://github.com/jenkinsci/jenkins
     *
     * @return the name
     */
    public String getName() {
        return name;
    }

    /**
     * Full repository name including the owner or organization. For example 'jenkinsci/jenkins' in case of
     * http://github.com/jenkinsci/jenkins
     *
     * @return the full name
     */
    public String getFullName() {
        return full_name;
    }

    /**
     * Has pull access boolean.
     *
     * @return the boolean
     */
    public boolean hasPullAccess() {
        return permissions != null && permissions.pull;
    }

    /**
     * Has push access boolean.
     *
     * @return the boolean
     */
    public boolean hasPushAccess() {
        return permissions != null && permissions.push;
    }

    /**
     * Has admin access boolean.
     *
     * @return the boolean
     */
    public boolean hasAdminAccess() {
        return permissions != null && permissions.admin;
    }

    /**
     * Gets the primary programming language.
     *
     * @return the language
     */
    public String getLanguage() {
        return language;
    }

    /**
     * Gets owner.
     *
     * @return the owner
     * @throws IOException
     *             the io exception
     */
    @SuppressFBWarnings(value = { "EI_EXPOSE_REP" }, justification = "Expected behavior")
    public GHUser getOwner() throws IOException {
        return isOffline() ? owner : root().getUser(getOwnerName()); // because 'owner' isn't fully populated
    }

    /**
     * Gets issue.
     *
     * @param id
     *            the id
     * @return the issue
     * @throws IOException
     *             the io exception
     */
    public GHIssue getIssue(int id) throws IOException {
        return root().createRequest().withUrlPath(getApiTailUrl("issues/" + id)).fetch(GHIssue.class).wrap(this);
    }

    /**
     * Create issue gh issue builder.
     *
     * @param title
     *            the title
     * @return the gh issue builder
     */
    public GHIssueBuilder createIssue(String title) {
        return new GHIssueBuilder(this, title);
    }

    /**
     * Gets issues.
     *
     * @param state
     *            the state
     * @return the issues
     * @throws IOException
     *             the io exception
     */
    public List<GHIssue> getIssues(GHIssueState state) throws IOException {
        return queryIssues().state(state).list().toList();
    }

    /**
     * Gets issues.
     *
     * @param state
     *            the state
     * @param milestone
     *            the milestone
     * @return the issues
     * @throws IOException
     *             the io exception
     */
    public List<GHIssue> getIssues(GHIssueState state, GHMilestone milestone) throws IOException {
        return queryIssues().milestone(milestone == null ? "none" : "" + milestone.getNumber())
                .state(state)
                .list()
                .toList();
    }

    /**
     * Retrieves issues.
     *
     * @return the gh issue query builder
     */
    public GHIssueQueryBuilder.ForRepository queryIssues() {
        return new GHIssueQueryBuilder.ForRepository(this);
    }

    /**
     * Create release gh release builder.
     *
     * @param tag
     *            the tag
     * @return the gh release builder
     */
    public GHReleaseBuilder createRelease(String tag) {
        return new GHReleaseBuilder(this, tag);
    }

    /**
     * Creates a named ref, such as tag, branch, etc.
     *
     * @param name
     *            The name of the fully qualified reference (ie: refs/heads/main). If it doesn't start with 'refs' and
     *            have at least two slashes, it will be rejected.
     * @param sha
     *            The SHA1 value to set this reference to
     * @return the gh ref
     * @throws IOException
     *             the io exception
     */
    public GHRef createRef(String name, String sha) throws IOException {
        return root().createRequest()
                .method("POST")
                .with("ref", name)
                .with("sha", sha)
                .withUrlPath(getApiTailUrl("git/refs"))
                .fetch(GHRef.class);
    }

    /**
     * Gets releases.
     *
     * @return the releases
     * @throws IOException
     *             the io exception
     * @deprecated use {@link #listReleases()}
     */
    public List<GHRelease> getReleases() throws IOException {
        return listReleases().toList();
    }

    /**
     * Gets release.
     *
     * @param id
     *            the id
     * @return the release
     * @throws IOException
     *             the io exception
     */
    public GHRelease getRelease(long id) throws IOException {
        try {
            return root().createRequest()
                    .withUrlPath(getApiTailUrl("releases/" + id))
                    .fetch(GHRelease.class)
                    .wrap(this);
        } catch (FileNotFoundException e) {
            return null; // no release for this id
        }
    }

    /**
     * Gets release by tag name.
     *
     * @param tag
     *            the tag
     * @return the release by tag name
     * @throws IOException
     *             the io exception
     */
    public GHRelease getReleaseByTagName(String tag) throws IOException {
        try {
            return root().createRequest()
                    .withUrlPath(getApiTailUrl("releases/tags/" + tag))
                    .fetch(GHRelease.class)
                    .wrap(this);
        } catch (FileNotFoundException e) {
            return null; // no release for this tag
        }
    }

    /**
     * Gets latest release.
     *
     * @return the latest release
     * @throws IOException
     *             the io exception
     */
    public GHRelease getLatestRelease() throws IOException {
        try {
            return root().createRequest()
                    .withUrlPath(getApiTailUrl("releases/latest"))
                    .fetch(GHRelease.class)
                    .wrap(this);
        } catch (FileNotFoundException e) {
            return null; // no latest release
        }
    }

    /**
     * List releases paged iterable.
     *
     * @return the paged iterable
     * @throws IOException
     *             the io exception
     */
    public PagedIterable<GHRelease> listReleases() throws IOException {
        return root().createRequest()
                .withUrlPath(getApiTailUrl("releases"))
                .toIterable(GHRelease[].class, item -> item.wrap(this));
    }

    /**
     * List tags paged iterable.
     *
     * @return the paged iterable
     * @throws IOException
     *             the io exception
     */
    public PagedIterable<GHTag> listTags() throws IOException {
        return root().createRequest()
                .withUrlPath(getApiTailUrl("tags"))
                .toIterable(GHTag[].class, item -> item.wrap(this));
    }

    /**
     * List languages for the specified repository. The value on the right of a language is the number of bytes of code
     * written in that language. { "C": 78769, "Python": 7769 }
     *
     * @return the map
     * @throws IOException
     *             the io exception
     */
    public Map<String, Long> listLanguages() throws IOException {
        HashMap<String, Long> result = new HashMap<>();
        root().createRequest().withUrlPath(getApiTailUrl("languages")).fetch(HashMap.class).forEach((key, value) -> {
            Long addValue = -1L;
            if (value instanceof Integer) {
                addValue = Long.valueOf((Integer) value);
            }
            result.put(key.toString(), addValue);
        });
        return result;
    }

    /**
     * Gets owner name.
     *
     * @return the owner name
     */
    public String getOwnerName() {
        // consistency of the GitHub API is super... some serialized forms of GHRepository populate
        // a full GHUser while others populate only the owner and email. This later form is super helpful
        // in putting the login in owner.name not owner.login... thankfully we can easily identify this
        // second set because owner.login will be null
        return owner.login != null ? owner.login : owner.name;
    }

    /**
     * Has issues boolean.
     *
     * @return the boolean
     */
    public boolean hasIssues() {
        return has_issues;
    }

    /**
     * Has projects boolean.
     *
     * @return the boolean
     */
    public boolean hasProjects() {
        return has_projects;
    }

    /**
     * Has wiki boolean.
     *
     * @return the boolean
     */
    public boolean hasWiki() {
        return has_wiki;
    }

    /**
     * Is fork boolean.
     *
     * @return the boolean
     */
    public boolean isFork() {
        return fork;
    }

    /**
     * Is archived boolean.
     *
     * @return the boolean
     */
    public boolean isArchived() {
        return archived;
    }

    /**
     * Is disabled boolean.
     *
     * @return the boolean
     */
    public boolean isDisabled() {
        return disabled;
    }

    /**
     * Is allow squash merge boolean.
     *
     * @return the boolean
     */
    public boolean isAllowSquashMerge() {
        return allow_squash_merge;
    }

    /**
     * Is allow merge commit boolean.
     *
     * @return the boolean
     */
    public boolean isAllowMergeCommit() {
        return allow_merge_commit;
    }

    /**
     * Is allow rebase merge boolean.
     *
     * @return the boolean
     */
    public boolean isAllowRebaseMerge() {
        return allow_rebase_merge;
    }

    /**
     * Is allow private forks
     *
     * @return the boolean
     */
    public boolean isAllowForking() {
        return allow_forking;
    }

    /**
     * Automatically deleting head branches when pull requests are merged.
     *
     * @return the boolean
     */
    public boolean isDeleteBranchOnMerge() {
        return delete_branch_on_merge;
    }

    /**
     * Returns the number of all forks of this repository. This not only counts direct forks, but also forks of forks,
     * and so on.
     *
     * @return the forks
     */
    public int getForksCount() {
        return forks_count;
    }

    /**
     * Gets stargazers count.
     *
     * @return the stargazers count
     */
    public int getStargazersCount() {
        return stargazers_count;
    }

    /**
     * Is private boolean.
     *
     * @return the boolean
     */
    public boolean isPrivate() {
        return _private;
    }

    /**
     * Visibility of a repository.
     */
    public enum Visibility {

        /** The public. */
        PUBLIC,

        /** The internal. */
        INTERNAL,

        /** The private. */
        PRIVATE,

        /**
         * Placeholder for unexpected data values.
         *
         * This avoids throwing exceptions during data binding or reading when the list of allowed values returned from
         * GitHub is expanded.
         *
         * Do not pass this value to any methods. If this value is returned during a request, check the log output and
         * report an issue for the missing value.
         */
        UNKNOWN;

        /**
         * From.
         *
         * @param value
         *            the value
         * @return the visibility
         */
        public static Visibility from(String value) {
            return EnumUtils.getNullableEnumOrDefault(Visibility.class, value, Visibility.UNKNOWN);
        }

        /**
         * To string.
         *
         * @return the string
         */
        @Override
        public String toString() {
            return name().toLowerCase(Locale.ROOT);
        }
    }

    /**
     * Gets the visibility of the repository.
     *
     * @return the visibility
     */
    @Preview(NEBULA)
    public Visibility getVisibility() {
        if (visibility == null) {
            try {
                populate();
            } catch (final IOException e) {
                // Convert this to a runtime exception to avoid messy method signature
                throw new GHException("Could not populate the visibility of the repository", e);
            }
        }
        return Visibility.from(visibility);
    }

    /**
     * Is template boolean.
     *
     * @return the boolean
     */
    @Preview(BAPTISTE)
    public boolean isTemplate() {
        // isTemplate is still in preview, we do not want to retrieve it unless needed.
        if (isTemplate == null) {
            try {
                populate();
            } catch (IOException e) {
                // Convert this to a runtime exception to avoid messy method signature
                throw new GHException("Could not populate the template setting of the repository", e);
            }
            // if this somehow is not populated, set it to false;
            isTemplate = Boolean.TRUE.equals(isTemplate);
        }
        return isTemplate;
    }

    /**
     * Has downloads boolean.
     *
     * @return the boolean
     */
    public boolean hasDownloads() {
        return has_downloads;
    }

    /**
     * Has pages boolean.
     *
     * @return the boolean
     */
    public boolean hasPages() {
        return has_pages;
    }

    /**
     * Gets the count of watchers.
     *
     * @return the watchers
     */
    public int getWatchersCount() {
        return watchers_count;
    }

    /**
     * Gets open issue count.
     *
     * @return the open issue count
     */
    public int getOpenIssueCount() {
        return open_issues_count;
    }

    /**
     * Gets subscribers count.
     *
     * @return the subscribers count
     */
    public int getSubscribersCount() {
        return subscribers_count;
    }

    /**
     * Gets pushed at.
     *
     * @return null if the repository was never pushed at.
     */
    public Date getPushedAt() {
        return GitHubClient.parseDate(pushed_at);
    }

    /**
     * Returns the primary branch you'll configure in the "Admin &gt; Options" config page.
     *
     * @return This field is null until the user explicitly configures the default branch.
     */
    public String getDefaultBranch() {
        return default_branch;
    }

    /**
<<<<<<< HEAD
=======
     * Gets default branch.
     *
     * Name is an artifact of when "master" was the most common default.
     *
     * @return the default branch
     * @deprecated Renamed to {@link #getDefaultBranch()}
     */
    @Deprecated
    public String getMasterBranch() {
        return default_branch;
    }

    /**
     * Get Repository template was the repository created from.
     *
     * @return the repository template
     */
    @SuppressFBWarnings(value = { "EI_EXPOSE_REP" }, justification = "Expected")
    public GHRepository getTemplateRepository() {
        return (GHRepository) template_repository;
    }

    /**
>>>>>>> 2b15fb4b
     * Gets size.
     *
     * @return the size
     */
    public int getSize() {
        return size;
    }

    /**
     * Affiliation of a repository collaborator.
     */
    public enum CollaboratorAffiliation {

        /** The all. */
        ALL,
        /** The direct. */
        DIRECT,
        /** The outside. */
        OUTSIDE
    }

    /**
     * Gets the collaborators on this repository. This set always appear to include the owner.
     *
     * @return the collaborators
     * @throws IOException
     *             the io exception
     */
    @WithBridgeMethods(Set.class)
    public GHPersonSet<GHUser> getCollaborators() throws IOException {
        return new GHPersonSet<GHUser>(listCollaborators().toList());
    }

    /**
     * Lists up the collaborators on this repository.
     *
     * @return Users paged iterable
     * @throws IOException
     *             the io exception
     */
    public PagedIterable<GHUser> listCollaborators() throws IOException {
        return listUsers("collaborators");
    }

    /**
     * Lists up the collaborators on this repository.
     *
     * @param affiliation
     *            Filter users by affiliation
     * @return Users paged iterable
     * @throws IOException
     *             the io exception
     */
    public PagedIterable<GHUser> listCollaborators(CollaboratorAffiliation affiliation) throws IOException {
        return listUsers(root().createRequest().with("affiliation", affiliation), "collaborators");
    }

    /**
     * Lists all
     * <a href="https://help.github.com/articles/assigning-issues-and-pull-requests-to-other-github-users/">the
     * available assignees</a> to which issues may be assigned.
     *
     * @return the paged iterable
     * @throws IOException
     *             the io exception
     */
    public PagedIterable<GHUser> listAssignees() throws IOException {
        return listUsers("assignees");
    }

    /**
     * Checks if the given user is an assignee for this repository.
     *
     * @param u
     *            the u
     * @return the boolean
     * @throws IOException
     *             the io exception
     */
    public boolean hasAssignee(GHUser u) throws IOException {
        return root().createRequest().withUrlPath(getApiTailUrl("assignees/" + u.getLogin())).fetchHttpStatusCode()
                / 100 == 2;
    }

    /**
     * Gets the names of the collaborators on this repository. This method deviates from the principle of this library
     * but it works a lot faster than {@link #getCollaborators()}.
     *
     * @return the collaborator names
     * @throws IOException
     *             the io exception
     */
    public Set<String> getCollaboratorNames() throws IOException {
        Set<String> r = new HashSet<>();
        // no initializer - we just want to the logins
        PagedIterable<GHUser> users = root().createRequest()
                .withUrlPath(getApiTailUrl("collaborators"))
                .toIterable(GHUser[].class, null);
        for (GHUser u : users.toArray()) {
            r.add(u.login);
        }
        return r;
    }

    /**
     * Gets the names of the collaborators on this repository. This method deviates from the principle of this library
     * but it works a lot faster than {@link #getCollaborators()}.
     *
     * @param affiliation
     *            Filter users by affiliation
     * @return the collaborator names
     * @throws IOException
     *             the io exception
     */
    public Set<String> getCollaboratorNames(CollaboratorAffiliation affiliation) throws IOException {
        Set<String> r = new HashSet<>();
        // no initializer - we just want to the logins
        PagedIterable<GHUser> users = root().createRequest()
                .withUrlPath(getApiTailUrl("collaborators"))
                .with("affiliation", affiliation)
                .toIterable(GHUser[].class, null);
        for (GHUser u : users.toArray()) {
            r.add(u.login);
        }
        return r;
    }

    /**
     * Checks if the given user is a collaborator for this repository.
     *
     * @param user
     *            a {@link GHUser}
     * @return true if the user is a collaborator for this repository
     * @throws IOException
     *             the io exception
     */
    public boolean isCollaborator(GHUser user) throws IOException {
        return root().createRequest()
                .withUrlPath(getApiTailUrl("collaborators/" + user.getLogin()))
                .fetchHttpStatusCode() == 204;
    }

    /**
     * Obtain permission for a given user in this repository.
     *
     * @param user
     *            a {@link GHUser#getLogin}
     * @return the permission
     * @throws IOException
     *             the io exception
     */
    public GHPermissionType getPermission(String user) throws IOException {
        GHPermission perm = root().createRequest()
                .withUrlPath(getApiTailUrl("collaborators/" + user + "/permission"))
                .fetch(GHPermission.class);
        return perm.getPermissionType();
    }

    /**
     * Obtain permission for a given user in this repository.
     *
     * @param u
     *            the user
     * @return the permission
     * @throws IOException
     *             the io exception
     */
    public GHPermissionType getPermission(GHUser u) throws IOException {
        return getPermission(u.getLogin());
    }

    /**
     * Check if a user has at least the given permission in this repository.
     *
     * @param user
     *            a {@link GHUser#getLogin}
     * @param permission
     *            the permission to check
     * @return true if the user has at least this permission level
     * @throws IOException
     *             the io exception
     */
    public boolean hasPermission(String user, GHPermissionType permission) throws IOException {
        return getPermission(user).implies(permission);
    }

    /**
     * Check if a user has at least the given permission in this repository.
     *
     * @param user
     *            the user
     * @param permission
     *            the permission to check
     * @return true if the user has at least this permission level
     * @throws IOException
     *             the io exception
     */
    public boolean hasPermission(GHUser user, GHPermissionType permission) throws IOException {
        return hasPermission(user.getLogin(), permission);
    }

    /**
     * If this repository belongs to an organization, return a set of teams.
     *
     * @return the teams
     * @throws IOException
     *             the io exception
     */
    public Set<GHTeam> getTeams() throws IOException {
        GHOrganization org = root().getOrganization(getOwnerName());
        return root().createRequest()
                .withUrlPath(getApiTailUrl("teams"))
                .toIterable(GHTeam[].class, item -> item.wrapUp(org))
                .toSet();
    }

    /**
     * Add collaborators.
     *
     * @param permission
     *            the permission level
     * @param users
     *            the users
     *
     * @throws IOException
     *             the io exception
     */
    public void addCollaborators(GHOrganization.RepositoryRole permission, GHUser... users) throws IOException {
        addCollaborators(asList(users), permission);
    }

    /**
     * Add collaborators.
     *
     * @param users
     *            the users
     * @throws IOException
     *             the io exception
     */
    public void addCollaborators(GHUser... users) throws IOException {
        addCollaborators(asList(users));
    }

    /**
     * Add collaborators.
     *
     * @param users
     *            the users
     * @throws IOException
     *             the io exception
     */
    public void addCollaborators(Collection<GHUser> users) throws IOException {
        modifyCollaborators(users, "PUT", null);
    }

    /**
     * Add collaborators.
     *
     * @param users
     *            the users
     * @param permission
     *            the permission level
     * @throws IOException
     *             the io exception
     */
    public void addCollaborators(Collection<GHUser> users, GHOrganization.RepositoryRole permission)
            throws IOException {
        modifyCollaborators(users, "PUT", permission);
    }

    /**
     * Remove collaborators.
     *
     * @param users
     *            the users
     * @throws IOException
     *             the io exception
     */
    public void removeCollaborators(GHUser... users) throws IOException {
        removeCollaborators(asList(users));
    }

    /**
     * Remove collaborators.
     *
     * @param users
     *            the users
     * @throws IOException
     *             the io exception
     */
    public void removeCollaborators(Collection<GHUser> users) throws IOException {
        modifyCollaborators(users, "DELETE", null);
    }

    private void modifyCollaborators(@NonNull Collection<GHUser> users,
            @NonNull String method,
            @CheckForNull GHOrganization.RepositoryRole permission) throws IOException {
        Requester requester = root().createRequest().method(method);
        if (permission != null) {
            requester = requester.with("permission", permission.toString()).inBody();
        }

        // Make sure that the users collection doesn't have any duplicates
        for (GHUser user : new LinkedHashSet<>(users)) {
            requester.withUrlPath(getApiTailUrl("collaborators/" + user.getLogin())).send();
        }
    }

    /**
     * Sets email service hook.
     *
     * @param address
     *            the address
     * @throws IOException
     *             the io exception
     */
    public void setEmailServiceHook(String address) throws IOException {
        Map<String, String> config = new HashMap<>();
        config.put("address", address);
        root().createRequest()
                .method("POST")
                .with("name", "email")
                .with("config", config)
                .with("active", true)
                .withUrlPath(getApiTailUrl("hooks"))
                .send();
    }

    /**
     * Enables or disables the issue tracker for this repository.
     *
     * @param v
     *            the v
     * @throws IOException
     *             the io exception
     */
    public void enableIssueTracker(boolean v) throws IOException {
        set().issues(v);
    }

    /**
     * Enables or disables projects for this repository.
     *
     * @param v
     *            the v
     * @throws IOException
     *             the io exception
     */
    public void enableProjects(boolean v) throws IOException {
        set().projects(v);
    }

    /**
     * Enables or disables Wiki for this repository.
     *
     * @param v
     *            the v
     * @throws IOException
     *             the io exception
     */
    public void enableWiki(boolean v) throws IOException {
        set().wiki(v);
    }

    /**
     * Enable downloads.
     *
     * @param v
     *            the v
     * @throws IOException
     *             the io exception
     */
    public void enableDownloads(boolean v) throws IOException {
        set().downloads(v);
    }

    /**
     * Rename this repository.
     *
     * @param name
     *            the name
     * @throws IOException
     *             the io exception
     */
    public void renameTo(String name) throws IOException {
        set().name(name);
    }

    /**
     * Sets description.
     *
     * @param value
     *            the value
     * @throws IOException
     *             the io exception
     */
    public void setDescription(String value) throws IOException {
        set().description(value);
    }

    /**
     * Sets homepage.
     *
     * @param value
     *            the value
     * @throws IOException
     *             the io exception
     */
    public void setHomepage(String value) throws IOException {
        set().homepage(value);
    }

    /**
     * Sets default branch.
     *
     * @param value
     *            the value
     * @throws IOException
     *             the io exception
     */
    public void setDefaultBranch(String value) throws IOException {
        set().defaultBranch(value);
    }

    /**
     * Sets private.
     *
     * @param value
     *            the value
     * @throws IOException
     *             the io exception
     */
    public void setPrivate(boolean value) throws IOException {
        set().private_(value);
    }

    /**
     * Sets visibility.
     *
     * @param value
     *            the value
     * @throws IOException
     *             the io exception
     */
    @Preview(NEBULA)
    public void setVisibility(final Visibility value) throws IOException {
        root().createRequest()
                .method("PATCH")
                .withPreview(NEBULA)
                .with("name", name)
                .with("visibility", value)
                .withUrlPath(getApiTailUrl(""))
                .send();
    }

    /**
     * Allow squash merge.
     *
     * @param value
     *            the value
     * @throws IOException
     *             the io exception
     */
    public void allowSquashMerge(boolean value) throws IOException {
        set().allowSquashMerge(value);
    }

    /**
     * Allow merge commit.
     *
     * @param value
     *            the value
     * @throws IOException
     *             the io exception
     */
    public void allowMergeCommit(boolean value) throws IOException {
        set().allowMergeCommit(value);
    }

    /**
     * Allow rebase merge.
     *
     * @param value
     *            the value
     * @throws IOException
     *             the io exception
     */
    public void allowRebaseMerge(boolean value) throws IOException {
        set().allowRebaseMerge(value);
    }

    /**
     * Allow private fork.
     *
     * @param value
     *            the value
     * @throws IOException
     *             the io exception
     */
    public void allowForking(boolean value) throws IOException {
        set().allowForking(value);
    }

    /**
     * After pull requests are merged, you can have head branches deleted automatically.
     *
     * @param value
     *            the value
     * @throws IOException
     *             the io exception
     */
    public void deleteBranchOnMerge(boolean value) throws IOException {
        set().deleteBranchOnMerge(value);
    }

    /**
     * Deletes this repository.
     *
     * @throws IOException
     *             the io exception
     */
    public void delete() throws IOException {
        try {
            root().createRequest().method("DELETE").withUrlPath(getApiTailUrl("")).send();
        } catch (FileNotFoundException x) {
            throw (FileNotFoundException) new FileNotFoundException("Failed to delete " + getOwnerName() + "/" + name
                    + "; might not exist, or you might need the delete_repo scope in your token: http://stackoverflow.com/a/19327004/12916")
                    .initCause(x);
        }
    }

    /**
     * Will archive and this repository as read-only. When a repository is archived, any operation that can change its
     * state is forbidden. This applies symmetrically if trying to unarchive it.
     *
     * <p>
     * When you try to do any operation that modifies a read-only repository, it returns the response:
     *
     * <pre>
     * org.kohsuke.github.HttpException: {
     *     "message":"Repository was archived so is read-only.",
     *     "documentation_url":"https://developer.github.com/v3/repos/#edit"
     * }
     * </pre>
     *
     * @throws IOException
     *             In case of any networking error or error from the server.
     */
    public void archive() throws IOException {
        set().archive();
        // Generally would not update this record,
        // but doing so here since this will result in any other update actions failing
        archived = true;
    }

    /**
     * Creates a builder that can be used to bulk update repository settings.
     *
     * @return the repository updater
     */
    public Updater update() {
        return new Updater(this);
    }

    /**
     * Creates a builder that can be used to bulk update repository settings.
     *
     * @return the repository updater
     */
    public Setter set() {
        return new Setter(this);
    }

    /**
     * Sort orders for listing forks.
     */
    public enum ForkSort {

        /** The newest. */
        NEWEST,
        /** The oldest. */
        OLDEST,
        /** The stargazers. */
        STARGAZERS
    }

    /**
     * Lists all the direct forks of this repository, sorted by github api default, currently {@link ForkSort#NEWEST
     * ForkSort.NEWEST}*.
     *
     * @return the paged iterable
     */
    public PagedIterable<GHRepository> listForks() {
        return listForks(null);
    }

    /**
     * Lists all the direct forks of this repository, sorted by the given sort order.
     *
     * @param sort
     *            the sort order. If null, defaults to github api default, currently {@link ForkSort#NEWEST
     *            ForkSort.NEWEST}.
     * @return the paged iterable
     */
    public PagedIterable<GHRepository> listForks(final ForkSort sort) {
        return root().createRequest()
                .with("sort", sort)
                .withUrlPath(getApiTailUrl("forks"))
                .toIterable(GHRepository[].class, null);
    }

    /**
     * Forks this repository as your repository.
     *
     * @return Newly forked repository that belong to you.
     * @throws IOException
     *             the io exception
     */
    public GHRepository fork() throws IOException {
        root().createRequest().method("POST").withUrlPath(getApiTailUrl("forks")).send();

        // this API is asynchronous. we need to wait for a bit
        for (int i = 0; i < 10; i++) {
            GHRepository r = root().getMyself().getRepository(name);
            if (r != null) {
                return r;
            }
            try {
                Thread.sleep(3000);
            } catch (InterruptedException e) {
                throw (IOException) new InterruptedIOException().initCause(e);
            }
        }
        throw new IOException(this + " was forked but can't find the new repository");
    }

    /**
     * Forks this repository into an organization.
     *
     * @param org
     *            the org
     * @return Newly forked repository that belong to you.
     * @throws IOException
     *             the io exception
     */
    public GHRepository forkTo(GHOrganization org) throws IOException {
        root().createRequest()
                .method("POST")
                .with("organization", org.getLogin())
                .withUrlPath(getApiTailUrl("forks"))
                .send();

        // this API is asynchronous. we need to wait for a bit
        for (int i = 0; i < 10; i++) {
            GHRepository r = org.getRepository(name);
            if (r != null) {
                return r;
            }
            try {
                Thread.sleep(3000);
            } catch (InterruptedException e) {
                throw (IOException) new InterruptedIOException().initCause(e);
            }
        }
        throw new IOException(this + " was forked into " + org.getLogin() + " but can't find the new repository");
    }

    /**
     * Retrieves a specified pull request.
     *
     * @param i
     *            the
     * @return the pull request
     * @throws IOException
     *             the io exception
     */
    public GHPullRequest getPullRequest(int i) throws IOException {
        return root().createRequest()
                .withPreview(SHADOW_CAT)
                .withUrlPath(getApiTailUrl("pulls/" + i))
                .fetch(GHPullRequest.class)
                .wrapUp(this);
    }

    /**
     * Retrieves pull requests.
     *
     * @return the gh pull request query builder
     */
    public GHPullRequestQueryBuilder queryPullRequests() {
        return new GHPullRequestQueryBuilder(this);
    }

    /**
     * Retrieves pull requests according to search terms.
     *
     * @return gh pull request search builder for current repository
     */
    public GHPullRequestSearchBuilder searchPullRequests() {
        return new GHPullRequestSearchBuilder(this.root()).repo(this);
    }

    /**
     * Creates a new pull request.
     *
     * @param title
     *            Required. The title of the pull request.
     * @param head
     *            Required. The name of the branch where your changes are implemented. For cross-repository pull
     *            requests in the same network, namespace head with a user like this: username:branch.
     * @param base
     *            Required. The name of the branch you want your changes pulled into. This should be an existing branch
     *            on the current repository.
     * @param body
     *            The contents of the pull request. This is the markdown description of a pull request.
     * @return the gh pull request
     * @throws IOException
     *             the io exception
     */
    public GHPullRequest createPullRequest(String title, String head, String base, String body) throws IOException {
        return createPullRequest(title, head, base, body, true);
    }

    /**
     * Creates a new pull request. Maintainer's permissions aware.
     *
     * @param title
     *            Required. The title of the pull request.
     * @param head
     *            Required. The name of the branch where your changes are implemented. For cross-repository pull
     *            requests in the same network, namespace head with a user like this: username:branch.
     * @param base
     *            Required. The name of the branch you want your changes pulled into. This should be an existing branch
     *            on the current repository.
     * @param body
     *            The contents of the pull request. This is the markdown description of a pull request.
     * @param maintainerCanModify
     *            Indicates whether maintainers can modify the pull request.
     * @return the gh pull request
     * @throws IOException
     *             the io exception
     */
    public GHPullRequest createPullRequest(String title,
            String head,
            String base,
            String body,
            boolean maintainerCanModify) throws IOException {
        return createPullRequest(title, head, base, body, maintainerCanModify, false);
    }

    /**
     * Creates a new pull request. Maintainer's permissions and draft aware.
     *
     * @param title
     *            Required. The title of the pull request.
     * @param head
     *            Required. The name of the branch where your changes are implemented. For cross-repository pull
     *            requests in the same network, namespace head with a user like this: username:branch.
     * @param base
     *            Required. The name of the branch you want your changes pulled into. This should be an existing branch
     *            on the current repository.
     * @param body
     *            The contents of the pull request. This is the markdown description of a pull request.
     * @param maintainerCanModify
     *            Indicates whether maintainers can modify the pull request.
     * @param draft
     *            Indicates whether to create a draft pull request or not.
     * @return the gh pull request
     * @throws IOException
     *             the io exception
     */
    public GHPullRequest createPullRequest(String title,
            String head,
            String base,
            String body,
            boolean maintainerCanModify,
            boolean draft) throws IOException {
        return root().createRequest()
                .method("POST")
                .withPreview(SHADOW_CAT)
                .with("title", title)
                .with("head", head)
                .with("base", base)
                .with("body", body)
                .with("maintainer_can_modify", maintainerCanModify)
                .with("draft", draft)
                .withUrlPath(getApiTailUrl("pulls"))
                .fetch(GHPullRequest.class)
                .wrapUp(this);
    }

    /**
     * Retrieves the currently configured hooks.
     *
     * @return the hooks
     * @throws IOException
     *             the io exception
     */
    public List<GHHook> getHooks() throws IOException {
        return GHHooks.repoContext(this, owner).getHooks();
    }

    /**
     * Gets hook.
     *
     * @param id
     *            the id
     * @return the hook
     * @throws IOException
     *             the io exception
     */
    public GHHook getHook(int id) throws IOException {
        return GHHooks.repoContext(this, owner).getHook(id);
    }

    /**
     * Deletes hook.
     *
     * @param id
     *            the id
     * @throws IOException
     *             the io exception
     */
    public void deleteHook(int id) throws IOException {
        GHHooks.repoContext(this, owner).deleteHook(id);
    }

    /**
     * Sets {@link #getCompare(String, String)} to return a {@link GHCompare} that uses a paginated commit list instead
     * of limiting to 250 results.
     *
     * By default, {@link GHCompare} returns all commits in the comparison as part of the request, limited to 250
     * results. More recently GitHub added the ability to return the commits as a paginated query allowing for more than
     * 250 results.
     *
     * @param value
     *            true if you want commits returned in paginated form.
     */
    public void setCompareUsePaginatedCommits(boolean value) {
        compareUsePaginatedCommits = value;
    }

    /**
     * Gets a comparison between 2 points in the repository. This would be similar to calling
     * <code>git log id1...id2</code> against a local repository.
     *
     * @param id1
     *            an identifier for the first point to compare from, this can be a sha1 ID (for a commit, tag etc) or a
     *            direct tag name
     * @param id2
     *            an identifier for the second point to compare to. Can be the same as the first point.
     * @return the comparison output
     * @throws IOException
     *             on failure communicating with GitHub
     */
    public GHCompare getCompare(String id1, String id2) throws IOException {
        final Requester requester = root().createRequest()
                .withUrlPath(getApiTailUrl(String.format("compare/%s...%s", id1, id2)));

        if (compareUsePaginatedCommits) {
            requester.with("per_page", 1).with("page", 1);
        }
        requester.injectMappingValue("GHCompare_usePaginatedCommits", compareUsePaginatedCommits);
        GHCompare compare = requester.fetch(GHCompare.class);
        return compare.lateBind(this);
    }

    /**
     * Gets compare.
     *
     * @param id1
     *            the id 1
     * @param id2
     *            the id 2
     * @return the compare
     * @throws IOException
     *             the io exception
     */
    public GHCompare getCompare(GHCommit id1, GHCommit id2) throws IOException {
        return getCompare(id1.getSHA1(), id2.getSHA1());
    }

    /**
     * Gets compare.
     *
     * @param id1
     *            the id 1
     * @param id2
     *            the id 2
     * @return the compare
     * @throws IOException
     *             the io exception
     */
    public GHCompare getCompare(GHBranch id1, GHBranch id2) throws IOException {

        GHRepository owner1 = id1.getOwner();
        GHRepository owner2 = id2.getOwner();

        // If the owner of the branches is different, we have a cross-fork compare.
        if (owner1 != null && owner2 != null) {
            String ownerName1 = owner1.getOwnerName();
            String ownerName2 = owner2.getOwnerName();
            if (!StringUtils.equals(ownerName1, ownerName2)) {
                String qualifiedName1 = String.format("%s:%s", ownerName1, id1.getName());
                String qualifiedName2 = String.format("%s:%s", ownerName2, id2.getName());
                return getCompare(qualifiedName1, qualifiedName2);
            }
        }

        return getCompare(id1.getName(), id2.getName());
    }

    /**
     * Retrieves all refs for the github repository.
     *
     * @return an array of GHRef elements corresponding with the refs in the remote repository.
     * @throws IOException
     *             on failure communicating with GitHub
     */
    public GHRef[] getRefs() throws IOException {
        return listRefs().toArray();
    }

    /**
     * Retrieves all refs for the github repository.
     *
     * @return paged iterable of all refs
     * @throws IOException
     *             on failure communicating with GitHub, potentially due to an invalid ref type being requested
     */
    public PagedIterable<GHRef> listRefs() throws IOException {
        return listRefs("");
    }

    /**
     * Retrieves all refs of the given type for the current GitHub repository.
     *
     * @param refType
     *            the type of reg to search for e.g. <code>tags</code> or <code>commits</code>
     * @return an array of all refs matching the request type
     * @throws IOException
     *             on failure communicating with GitHub, potentially due to an invalid ref type being requested
     */
    public GHRef[] getRefs(String refType) throws IOException {
        return listRefs(refType).toArray();
    }

    /**
     * Retrieves all refs of the given type for the current GitHub repository.
     *
     * @param refType
     *            the type of reg to search for e.g. <code>tags</code> or <code>commits</code>
     * @return paged iterable of all refs of the specified type
     * @throws IOException
     *             on failure communicating with GitHub, potentially due to an invalid ref type being requested
     */
    public PagedIterable<GHRef> listRefs(String refType) throws IOException {
        return GHRef.readMatching(this, refType);
    }

    /**
     * Retrieve a ref of the given type for the current GitHub repository.
     *
     * @param refName
     *            eg: heads/branch
     * @return refs matching the request type
     * @throws IOException
     *             on failure communicating with GitHub, potentially due to an invalid ref type being requested
     */
    public GHRef getRef(String refName) throws IOException {
        return GHRef.read(this, refName);
    }

    /**
     * Returns the <strong>annotated</strong> tag object. Only valid if the {@link GHRef#getObject()} has a
     * {@link GHRef.GHObject#getType()} of {@code tag}.
     *
     * @param sha
     *            the sha of the tag object
     * @return the annotated tag object
     * @throws IOException
     *             the io exception
     */
    public GHTagObject getTagObject(String sha) throws IOException {
        return root().createRequest().withUrlPath(getApiTailUrl("git/tags/" + sha)).fetch(GHTagObject.class).wrap(this);
    }

    /**
     * Retrieve a tree of the given type for the current GitHub repository.
     *
     * @param sha
     *            sha number or branch name ex: "main"
     * @return refs matching the request type
     * @throws IOException
     *             on failure communicating with GitHub, potentially due to an invalid tree type being requested
     */
    public GHTree getTree(String sha) throws IOException {
        String url = String.format("/repos/%s/%s/git/trees/%s", getOwnerName(), name, sha);
        return root().createRequest().withUrlPath(url).fetch(GHTree.class).wrap(this);
    }

    /**
     * Create tree gh tree builder.
     *
     * @return the gh tree builder
     */
    public GHTreeBuilder createTree() {
        return new GHTreeBuilder(this);
    }

    /**
     * Retrieves the tree for the current GitHub repository, recursively as described in here:
     * https://developer.github.com/v3/git/trees/#get-a-tree-recursively
     *
     * @param sha
     *            sha number or branch name ex: "main"
     * @param recursive
     *            use 1
     * @return the tree recursive
     * @throws IOException
     *             on failure communicating with GitHub, potentially due to an invalid tree type being requested
     */
    public GHTree getTreeRecursive(String sha, int recursive) throws IOException {
        String url = String.format("/repos/%s/%s/git/trees/%s", getOwnerName(), name, sha);
        return root().createRequest().with("recursive", recursive).withUrlPath(url).fetch(GHTree.class).wrap(this);
    }

    /**
     * Obtains the metadata &amp; the content of a blob.
     *
     * <p>
     * This method retrieves the whole content in memory, so beware when you are dealing with large BLOB.
     *
     * @param blobSha
     *            the blob sha
     * @return the blob
     * @throws IOException
     *             the io exception
     * @see <a href="https://developer.github.com/v3/git/blobs/#get-a-blob">Get a blob</a>
     * @see #readBlob(String) #readBlob(String)
     */
    public GHBlob getBlob(String blobSha) throws IOException {
        String target = getApiTailUrl("git/blobs/" + blobSha);
        return root().createRequest().withUrlPath(target).fetch(GHBlob.class);
    }

    /**
     * Create blob gh blob builder.
     *
     * @return the gh blob builder
     */
    public GHBlobBuilder createBlob() {
        return new GHBlobBuilder(this);
    }

    /**
     * Reads the content of a blob as a stream for better efficiency.
     *
     * @param blobSha
     *            the blob sha
     * @return the input stream
     * @throws IOException
     *             the io exception
     * @see <a href="https://developer.github.com/v3/git/blobs/#get-a-blob">Get a blob</a>
     * @see #getBlob(String) #getBlob(String)
     */
    public InputStream readBlob(String blobSha) throws IOException {
        String target = getApiTailUrl("git/blobs/" + blobSha);

        // https://developer.github.com/v3/media/ describes this media type
        return root().createRequest()
                .withHeader("Accept", "application/vnd.github.v3.raw")
                .withUrlPath(target)
                .fetchStream(Requester::copyInputStream);
    }

    /**
     * Gets a commit object in this repository.
     *
     * @param sha1
     *            the sha 1
     * @return the commit
     * @throws IOException
     *             the io exception
     */
    public GHCommit getCommit(String sha1) throws IOException {
        GHCommit c = commits.get(sha1);
        if (c == null) {
            c = root().createRequest()
                    .withUrlPath(String.format("/repos/%s/%s/commits/%s", getOwnerName(), name, sha1))
                    .fetch(GHCommit.class)
                    .wrapUp(this);
            commits.put(sha1, c);
        }
        return c;
    }

    /**
     * Create commit gh commit builder.
     *
     * @return the gh commit builder
     */
    public GHCommitBuilder createCommit() {
        return new GHCommitBuilder(this);
    }

    /**
     * Lists all the commits.
     *
     * @return the paged iterable
     */
    public PagedIterable<GHCommit> listCommits() {
        return root().createRequest()
                .withUrlPath(String.format("/repos/%s/%s/commits", getOwnerName(), name))
                .toIterable(GHCommit[].class, item -> item.wrapUp(this));
    }

    /**
     * Search commits by specifying filters through a builder pattern.
     *
     * @return the gh commit query builder
     */
    public GHCommitQueryBuilder queryCommits() {
        return new GHCommitQueryBuilder(this);
    }

    /**
     * Lists up all the commit comments in this repository.
     *
     * @return the paged iterable
     */
    public PagedIterable<GHCommitComment> listCommitComments() {
        return root().createRequest()
                .withUrlPath(String.format("/repos/%s/%s/comments", getOwnerName(), name))
                .toIterable(GHCommitComment[].class, item -> item.wrap(this));
    }

    /**
     * Lists all comments on a specific commit.
     *
     * @param commitSha
     *            the hash of the commit
     *
     * @return the paged iterable
     */
    public PagedIterable<GHCommitComment> listCommitComments(String commitSha) {
        return root().createRequest()
                .withUrlPath(String.format("/repos/%s/%s/commits/%s/comments", getOwnerName(), name, commitSha))
                .toIterable(GHCommitComment[].class, item -> item.wrap(this));
    }

    /**
     * Gets the basic license details for the repository.
     *
     * @return null if there's no license.
     * @throws IOException
     *             as usual but also if you don't use the preview connector
     */
    public GHLicense getLicense() throws IOException {
        GHContentWithLicense lic = getLicenseContent_();
        return lic != null ? lic.license : null;
    }

    /**
     * Retrieves the contents of the repository's license file - makes an additional API call.
     *
     * @return details regarding the license contents, or null if there's no license.
     * @throws IOException
     *             as usual but also if you don't use the preview connector
     */
    public GHContent getLicenseContent() throws IOException {
        return getLicenseContent_();
    }

    private GHContentWithLicense getLicenseContent_() throws IOException {
        try {
            return root().createRequest()
                    .withUrlPath(getApiTailUrl("license"))
                    .fetch(GHContentWithLicense.class)
                    .wrap(this);
        } catch (FileNotFoundException e) {
            return null;
        }
    }

    /**
     * /** Lists all the commit statuses attached to the given commit, newer ones first.
     *
     * @param sha1
     *            the sha 1
     * @return the paged iterable
     * @throws IOException
     *             the io exception
     */
    public PagedIterable<GHCommitStatus> listCommitStatuses(final String sha1) throws IOException {
        return root().createRequest()
                .withUrlPath(String.format("/repos/%s/%s/statuses/%s", getOwnerName(), name, sha1))
                .toIterable(GHCommitStatus[].class, null);
    }

    /**
     * Gets the last status of this commit, which is what gets shown in the UI.
     *
     * @param sha1
     *            the sha 1
     * @return the last commit status
     * @throws IOException
     *             the io exception
     */
    public GHCommitStatus getLastCommitStatus(String sha1) throws IOException {
        List<GHCommitStatus> v = listCommitStatuses(sha1).toList();
        return v.isEmpty() ? null : v.get(0);
    }

    /**
     * Gets check runs for given ref.
     *
     * @param ref
     *            ref
     * @return check runs for given ref
     * @throws IOException
     *             the io exception
     * @see <a href="https://developer.github.com/v3/checks/runs/#list-check-runs-for-a-specific-ref">List check runs
     *      for a specific ref</a>
     */
    @Preview(ANTIOPE)
    public PagedIterable<GHCheckRun> getCheckRuns(String ref) throws IOException {
        GitHubRequest request = root().createRequest()
                .withUrlPath(String.format("/repos/%s/%s/commits/%s/check-runs", getOwnerName(), name, ref))
                .withPreview(ANTIOPE)
                .build();
        return new GHCheckRunsIterable(this, request);
    }

    /**
     * Gets check runs for given ref which validate provided parameters
     *
     * @param ref
     *            the Git reference
     * @param params
     *            a map of parameters to filter check runs
     * @return check runs for the given ref
     * @throws IOException
     *             the io exception
     * @see <a href="https://developer.github.com/v3/checks/runs/#list-check-runs-for-a-specific-ref">List check runs
     *      for a specific ref</a>
     */
    @Preview(ANTIOPE)
    public PagedIterable<GHCheckRun> getCheckRuns(String ref, Map<String, Object> params) throws IOException {
        GitHubRequest request = root().createRequest()
                .withUrlPath(String.format("/repos/%s/%s/commits/%s/check-runs", getOwnerName(), name, ref))
                .with(params)
                .withPreview(ANTIOPE)
                .build();
        return new GHCheckRunsIterable(this, request);
    }

    /**
     * Creates a commit status.
     *
     * @param sha1
     *            the sha 1
     * @param state
     *            the state
     * @param targetUrl
     *            Optional parameter that points to the URL that has more details.
     * @param description
     *            Optional short description.
     * @param context
     *            Optional commit status context.
     * @return the gh commit status
     * @throws IOException
     *             the io exception
     */
    public GHCommitStatus createCommitStatus(String sha1,
            GHCommitState state,
            String targetUrl,
            String description,
            String context) throws IOException {
        return root().createRequest()
                .method("POST")
                .with("state", state)
                .with("target_url", targetUrl)
                .with("description", description)
                .with("context", context)
                .withUrlPath(String.format("/repos/%s/%s/statuses/%s", getOwnerName(), this.name, sha1))
                .fetch(GHCommitStatus.class);
    }

    /**
     * Create commit status gh commit status.
     *
     * @param sha1
     *            the sha 1
     * @param state
     *            the state
     * @param targetUrl
     *            the target url
     * @param description
     *            the description
     * @return the gh commit status
     * @throws IOException
     *             the io exception
     * @see #createCommitStatus(String, GHCommitState, String, String, String) #createCommitStatus(String,
     *      GHCommitState,String,String,String)
     */
    public GHCommitStatus createCommitStatus(String sha1, GHCommitState state, String targetUrl, String description)
            throws IOException {
        return createCommitStatus(sha1, state, targetUrl, description, null);
    }

    /**
     * Creates a check run for a commit.
     *
     * @param name
     *            an identifier for the run
     * @param headSHA
     *            the commit hash
     * @return a builder which you should customize, then call {@link GHCheckRunBuilder#create}
     */
    @Preview(ANTIOPE)
    public @NonNull GHCheckRunBuilder createCheckRun(@NonNull String name, @NonNull String headSHA) {
        return new GHCheckRunBuilder(this, name, headSHA);
    }

    /**
     * Updates an existing check run.
     *
     * @param checkId
     *            the existing checkId
     * @return a builder which you should customize, then call {@link GHCheckRunBuilder#create}
     */
    @Preview(BAPTISTE)
    public @NonNull GHCheckRunBuilder updateCheckRun(long checkId) {
        return new GHCheckRunBuilder(this, checkId);
    }

    /**
     * Lists repository events.
     *
     * @return the paged iterable
     * @throws IOException
     *             the io exception
     */
    public PagedIterable<GHEventInfo> listEvents() throws IOException {
        return root().createRequest()
                .withUrlPath(String.format("/repos/%s/%s/events", getOwnerName(), name))
                .toIterable(GHEventInfo[].class, null);
    }

    /**
     * Lists labels in this repository.
     * <p>
     * https://developer.github.com/v3/issues/labels/#list-all-labels-for-this-repository
     *
     * @return the paged iterable
     * @throws IOException
     *             the io exception
     */
    public PagedIterable<GHLabel> listLabels() throws IOException {
        return GHLabel.readAll(this);
    }

    /**
     * Gets label.
     *
     * @param name
     *            the name
     * @return the label
     * @throws IOException
     *             the io exception
     */
    public GHLabel getLabel(String name) throws IOException {
        return GHLabel.read(this, name);
    }

    /**
     * Create label gh label.
     *
     * @param name
     *            the name
     * @param color
     *            the color
     * @return the gh label
     * @throws IOException
     *             the io exception
     */
    public GHLabel createLabel(String name, String color) throws IOException {
        return GHLabel.create(this).name(name).color(color).description("").done();
    }

    /**
     * Description is still in preview.
     *
     * @param name
     *            the name
     * @param color
     *            the color
     * @param description
     *            the description
     * @return gh label
     * @throws IOException
     *             the io exception
     */
    public GHLabel createLabel(String name, String color, String description) throws IOException {
        return GHLabel.create(this).name(name).color(color).description(description).done();
    }

    /**
     * Lists all the invitations.
     *
     * @return the paged iterable
     */
    public PagedIterable<GHInvitation> listInvitations() {
        return root().createRequest()
                .withUrlPath(String.format("/repos/%s/%s/invitations", getOwnerName(), name))
                .toIterable(GHInvitation[].class, null);
    }

    /**
     * Lists all the subscribers (aka watchers.)
     * <p>
     * https://developer.github.com/v3/activity/watching/
     *
     * @return the paged iterable
     */
    public PagedIterable<GHUser> listSubscribers() {
        return listUsers("subscribers");
    }

    /**
     * Lists all the users who have starred this repo based on the old version of the API. For additional information,
     * like date when the repository was starred, see {@link #listStargazers2()}
     *
     * @return the paged iterable
     */
    public PagedIterable<GHUser> listStargazers() {
        return listUsers("stargazers");
    }

    /**
     * Lists all the users who have starred this repo based on new version of the API, having extended information like
     * the time when the repository was starred. For compatibility with the old API see {@link #listStargazers()}
     *
     * @return the paged iterable
     */
    public PagedIterable<GHStargazer> listStargazers2() {
        return root().createRequest()
                .withPreview("application/vnd.github.v3.star+json")
                .withUrlPath(getApiTailUrl("stargazers"))
                .toIterable(GHStargazer[].class, item -> item.wrapUp(this));
    }

    private PagedIterable<GHUser> listUsers(final String suffix) {
        return listUsers(root().createRequest(), suffix);
    }

    private PagedIterable<GHUser> listUsers(Requester requester, final String suffix) {
        return requester.withUrlPath(getApiTailUrl(suffix)).toIterable(GHUser[].class, null);
    }

    /**
     * See https://api.github.com/hooks for possible names and their configuration scheme. TODO: produce type-safe
     * binding
     *
     * @param name
     *            Type of the hook to be created. See https://api.github.com/hooks for possible names.
     * @param config
     *            The configuration hash.
     * @param events
     *            Can be null. Types of events to hook into.
     * @param active
     *            the active
     * @return the gh hook
     * @throws IOException
     *             the io exception
     */
    public GHHook createHook(String name, Map<String, String> config, Collection<GHEvent> events, boolean active)
            throws IOException {
        return GHHooks.repoContext(this, owner).createHook(name, config, events, active);
    }

    /**
     * Create web hook gh hook.
     *
     * @param url
     *            the url
     * @param events
     *            the events
     * @return the gh hook
     * @throws IOException
     *             the io exception
     */
    public GHHook createWebHook(URL url, Collection<GHEvent> events) throws IOException {
        return createHook("web", Collections.singletonMap("url", url.toExternalForm()), events, true);
    }

    /**
     * Create web hook gh hook.
     *
     * @param url
     *            the url
     * @return the gh hook
     * @throws IOException
     *             the io exception
     */
    public GHHook createWebHook(URL url) throws IOException {
        return createWebHook(url, null);
    }

    /**
     * Returns a set that represents the post-commit hook URLs. The returned set is live, and changes made to them are
     * reflected to GitHub.
     *
     * @return the post commit hooks
     * @deprecated Use {@link #getHooks()} and {@link #createHook(String, Map, Collection, boolean)}
     */
    @SuppressFBWarnings(value = { "DMI_COLLECTION_OF_URLS", "EI_EXPOSE_REP" },
            justification = "It causes a performance degradation, but we have already exposed it to the API")
    @Deprecated
    public Set<URL> getPostCommitHooks() {
        synchronized (this) {
            if (postCommitHooks == null) {
                postCommitHooks = setupPostCommitHooks();
            }
            return postCommitHooks;
        }
    }

    /**
     * Live set view of the post-commit hook.
     */
    @SuppressFBWarnings(value = "DMI_COLLECTION_OF_URLS",
            justification = "It causes a performance degradation, but we have already exposed it to the API")
    @SkipFromToString
    private /* final */ transient Set<URL> postCommitHooks;

    @SuppressFBWarnings(value = "DMI_COLLECTION_OF_URLS",
            justification = "It causes a performance degradation, but we have already exposed it to the API")
    private Set<URL> setupPostCommitHooks() {
        return new AbstractSet<URL>() {
            private List<URL> getPostCommitHooks() {
                try {
                    List<URL> r = new ArrayList<>();
                    for (GHHook h : getHooks()) {
                        if (h.getName().equals("web")) {
                            r.add(new URL(h.getConfig().get("url")));
                        }
                    }
                    return r;
                } catch (IOException e) {
                    throw new GHException("Failed to retrieve post-commit hooks", e);
                }
            }

            @Override
            public Iterator<URL> iterator() {
                return getPostCommitHooks().iterator();
            }

            @Override
            public int size() {
                return getPostCommitHooks().size();
            }

            @Override
            public boolean add(URL url) {
                try {
                    createWebHook(url);
                    return true;
                } catch (IOException e) {
                    throw new GHException("Failed to update post-commit hooks", e);
                }
            }

            @Override
            public boolean remove(Object url) {
                try {
                    String _url = ((URL) url).toExternalForm();
                    for (GHHook h : getHooks()) {
                        if (h.getName().equals("web") && h.getConfig().get("url").equals(_url)) {
                            h.delete();
                            return true;
                        }
                    }
                    return false;
                } catch (IOException e) {
                    throw new GHException("Failed to update post-commit hooks", e);
                }
            }
        };
    }

    /**
     * Gets branches by {@linkplain GHBranch#getName() their names}.
     *
     * @return the branches
     * @throws IOException
     *             the io exception
     */
    public Map<String, GHBranch> getBranches() throws IOException {
        Map<String, GHBranch> r = new TreeMap<String, GHBranch>();
        for (GHBranch p : root().createRequest()
                .withUrlPath(getApiTailUrl("branches"))
                .toIterable(GHBranch[].class, item -> item.wrap(this))
                .toArray()) {
            r.put(p.getName(), p);
        }
        return r;
    }

    /**
     * Gets branch.
     *
     * @param name
     *            the name
     * @return the branch
     * @throws IOException
     *             the io exception
     */
    public GHBranch getBranch(String name) throws IOException {
        return root().createRequest().withUrlPath(getApiTailUrl("branches/" + name)).fetch(GHBranch.class).wrap(this);
    }

    /**
     * Gets milestones.
     *
     * @return the milestones
     * @throws IOException
     *             the io exception
     * @deprecated Use {@link #listMilestones(GHIssueState)}
     */
    public Map<Integer, GHMilestone> getMilestones() throws IOException {
        Map<Integer, GHMilestone> milestones = new TreeMap<Integer, GHMilestone>();
        for (GHMilestone m : listMilestones(GHIssueState.OPEN)) {
            milestones.put(m.getNumber(), m);
        }
        return milestones;
    }

    /**
     * Lists up all the milestones in this repository.
     *
     * @param state
     *            the state
     * @return the paged iterable
     */
    public PagedIterable<GHMilestone> listMilestones(final GHIssueState state) {
        return root().createRequest()
                .with("state", state)
                .withUrlPath(getApiTailUrl("milestones"))
                .toIterable(GHMilestone[].class, item -> item.lateBind(this));
    }

    /**
     * Gets milestone.
     *
     * @param number
     *            the number
     * @return the milestone
     * @throws IOException
     *             the io exception
     */
    public GHMilestone getMilestone(int number) throws IOException {
        GHMilestone m = milestones.get(number);
        if (m == null) {
            m = root().createRequest().withUrlPath(getApiTailUrl("milestones/" + number)).fetch(GHMilestone.class);
            m.owner = this;
            milestones.put(m.getNumber(), m);
        }
        return m;
    }

    /**
     * Gets file content.
     *
     * @param path
     *            the path
     * @return the file content
     * @throws IOException
     *             the io exception
     */
    public GHContent getFileContent(String path) throws IOException {
        return getFileContent(path, null);
    }

    /**
     * Gets file content.
     *
     * @param path
     *            the path
     * @param ref
     *            the ref
     * @return the file content
     * @throws IOException
     *             the io exception
     */
    public GHContent getFileContent(String path, String ref) throws IOException {
        Requester requester = root().createRequest();
        String target = getApiTailUrl("contents/" + path);

        return requester.with("ref", ref).withUrlPath(target).fetch(GHContent.class).wrap(this);
    }

    /**
     * Gets directory content.
     *
     * @param path
     *            the path
     * @return the directory content
     * @throws IOException
     *             the io exception
     */
    public List<GHContent> getDirectoryContent(String path) throws IOException {
        return getDirectoryContent(path, null);
    }

    /**
     * Gets directory content.
     *
     * @param path
     *            the path
     * @param ref
     *            the ref
     * @return the directory content
     * @throws IOException
     *             the io exception
     */
    public List<GHContent> getDirectoryContent(String path, String ref) throws IOException {
        Requester requester = root().createRequest();
        while (path.endsWith("/")) {
            path = path.substring(0, path.length() - 1);
        }
        String target = getApiTailUrl("contents/" + path);

        return requester.with("ref", ref)
                .withUrlPath(target)
                .toIterable(GHContent[].class, item -> item.wrap(this))
                .toList();
    }

    /**
     * https://developer.github.com/v3/repos/contents/#get-the-readme
     *
     * @return the readme
     * @throws IOException
     *             the io exception
     */
    public GHContent getReadme() throws IOException {
        Requester requester = root().createRequest();
        return requester.withUrlPath(getApiTailUrl("readme")).fetch(GHContent.class).wrap(this);
    }

    /**
     * Create a repository variable.
     *
     * @param name
     *            the variable name (e.g. test-variable)
     * @param value
     *            the value
     * @throws IOException
     *             the io exception
     */
    public void createVariable(String name, String value) throws IOException {
        GHRepositoryVariable.create(this).name(name).value(value).done();
    }

    /**
     * Gets a repository variable.
     *
     * @param name
     *            the variable name (e.g. test-variable)
     * @return the variable
     * @throws IOException
     *             the io exception
     */
    public GHRepositoryVariable getVariable(String name) throws IOException {
        return GHRepositoryVariable.read(this, name);
    }

    /**
     * Creates a new content, or update an existing content.
     *
     * @return the gh content builder
     */
    public GHContentBuilder createContent() {
        return new GHContentBuilder(this);
    }

    /**
     * Create milestone gh milestone.
     *
     * @param title
     *            the title
     * @param description
     *            the description
     * @return the gh milestone
     * @throws IOException
     *             the io exception
     */
    public GHMilestone createMilestone(String title, String description) throws IOException {
        return root().createRequest()
                .method("POST")
                .with("title", title)
                .with("description", description)
                .withUrlPath(getApiTailUrl("milestones"))
                .fetch(GHMilestone.class)
                .lateBind(this);
    }

    /**
     * Add deploy key gh deploy key.
     *
     * @param title
     *            the title
     * @param key
     *            the key
     * @return the gh deploy key
     * @throws IOException
     *             the io exception
     */
    public GHDeployKey addDeployKey(String title, String key) throws IOException {
        return addDeployKey(title, key, false);
    }

    /**
     * Add deploy key gh deploy key.
     *
     * @param title
     *            the title
     * @param key
     *            the key
     * @param readOnly
     *            read-only ability of the key
     * @return the gh deploy key
     * @throws IOException
     *             the io exception
     */
    public GHDeployKey addDeployKey(String title, String key, boolean readOnly) throws IOException {
        return root().createRequest()
                .method("POST")
                .with("title", title)
                .with("key", key)
                .with("read_only", readOnly)
                .withUrlPath(getApiTailUrl("keys"))
                .fetch(GHDeployKey.class)
                .lateBind(this);
    }

    /**
     * Gets deploy keys.
     *
     * @return the deploy keys
     * @throws IOException
     *             the io exception
     */
    public List<GHDeployKey> getDeployKeys() throws IOException {
        return root().createRequest()
                .withUrlPath(getApiTailUrl("keys"))
                .toIterable(GHDeployKey[].class, item -> item.lateBind(this))
                .toList();
    }

    /**
     * Forked repositories have a 'source' attribute that specifies the ultimate source of the forking chain.
     *
     * @return {@link GHRepository} that points to the root repository where this repository is forked (indirectly or
     *         directly) from. Otherwise null.
     * @throws IOException
     *             the io exception
     * @see #getParent() #getParent()
     */
    @SuppressFBWarnings(value = { "EI_EXPOSE_REP" }, justification = "Expected behavior")
    public GHRepository getSource() throws IOException {
        if (fork && source == null) {
            populate();
        }
        if (source == null) {
            return null;
        }

        return source;
    }

    /**
     * Forked repositories have a 'parent' attribute that specifies the repository this repository is directly forked
     * from. If we keep traversing {@link #getParent()} until it returns null, that is {@link #getSource()}.
     *
     * @return {@link GHRepository} that points to the repository where this repository is forked directly from.
     *         Otherwise null.
     * @throws IOException
     *             the io exception
     * @see #getSource() #getSource()
     */
    @SuppressFBWarnings(value = { "EI_EXPOSE_REP" }, justification = "Expected behavior")
    public GHRepository getParent() throws IOException {
        if (fork && parent == null) {
            populate();
        }

        if (parent == null) {
            return null;
        }
        return parent;
    }

    /**
     * Subscribes to this repository to get notifications.
     *
     * @param subscribed
     *            the subscribed
     * @param ignored
     *            the ignored
     * @return the gh subscription
     * @throws IOException
     *             the io exception
     */
    public GHSubscription subscribe(boolean subscribed, boolean ignored) throws IOException {
        return root().createRequest()
                .method("PUT")
                .with("subscribed", subscribed)
                .with("ignored", ignored)
                .withUrlPath(getApiTailUrl("subscription"))
                .fetch(GHSubscription.class)
                .wrapUp(this);
    }

    /**
     * Returns the current subscription.
     *
     * @return null if no subscription exists.
     * @throws IOException
     *             the io exception
     */
    public GHSubscription getSubscription() throws IOException {
        try {
            return root().createRequest()
                    .withUrlPath(getApiTailUrl("subscription"))
                    .fetch(GHSubscription.class)
                    .wrapUp(this);
        } catch (FileNotFoundException e) {
            return null;
        }
    }

    // Only used within listCodeownersErrors().
    private static class GHCodeownersErrors {
        public List<GHCodeownersError> errors;
    }

    /**
     * List errors in the {@code CODEOWNERS} file. Note that GitHub skips lines with incorrect syntax; these are
     * reported in the web interface, but not in the API call which this library uses.
     *
     * @return the list of errors
     * @throws IOException
     *             the io exception
     */
    public List<GHCodeownersError> listCodeownersErrors() throws IOException {
        return root().createRequest()
                .withUrlPath(getApiTailUrl("codeowners/errors"))
                .fetch(GHCodeownersErrors.class).errors;
    }

    /**
     * List contributors paged iterable.
     *
     * @return the paged iterable
     * @throws IOException
     *             the io exception
     */
    public PagedIterable<Contributor> listContributors() throws IOException {
        return root().createRequest().withUrlPath(getApiTailUrl("contributors")).toIterable(Contributor[].class, null);
    }

    /**
     * The type Contributor.
     */
    public static class Contributor extends GHUser {
        private int contributions;

        /**
         * Gets contributions.
         *
         * @return the contributions
         */
        public int getContributions() {
            return contributions;
        }

        /**
         * Hash code.
         *
         * @return the int
         */
        @Override
        public int hashCode() {
            // We ignore contributions in the calculation
            return super.hashCode();
        }

        /**
         * Equals.
         *
         * @param obj
         *            the obj
         * @return true, if successful
         */
        @Override
        public boolean equals(Object obj) {
            // We ignore contributions in the calculation
            return super.equals(obj);
        }
    }

    /**
     * Returns the statistics for this repository.
     *
     * @return the statistics
     */
    public GHRepositoryStatistics getStatistics() {
        // TODO: Use static object and introduce refresh() method,
        // instead of returning new object each time.
        return new GHRepositoryStatistics(this);
    }

    /**
     * Create a project for this repository.
     *
     * @param name
     *            the name
     * @param body
     *            the body
     * @return the gh project
     * @throws IOException
     *             the io exception
     */
    public GHProject createProject(String name, String body) throws IOException {
        return root().createRequest()
                .method("POST")
                .withPreview(INERTIA)
                .with("name", name)
                .with("body", body)
                .withUrlPath(getApiTailUrl("projects"))
                .fetch(GHProject.class)
                .lateBind(this);
    }

    /**
     * Returns the projects for this repository.
     *
     * @param status
     *            The status filter (all, open or closed).
     * @return the paged iterable
     * @throws IOException
     *             the io exception
     */
    public PagedIterable<GHProject> listProjects(final GHProject.ProjectStateFilter status) throws IOException {
        return root().createRequest()
                .withPreview(INERTIA)
                .with("state", status)
                .withUrlPath(getApiTailUrl("projects"))
                .toIterable(GHProject[].class, item -> item.lateBind(this));
    }

    /**
     * Returns open projects for this repository.
     *
     * @return the paged iterable
     * @throws IOException
     *             the io exception
     */
    public PagedIterable<GHProject> listProjects() throws IOException {
        return listProjects(GHProject.ProjectStateFilter.OPEN);
    }

    /**
     * Render a Markdown document.
     * <p>
     * In {@linkplain MarkdownMode#GFM GFM mode}, issue numbers and user mentions are linked accordingly.
     *
     * @param text
     *            the text
     * @param mode
     *            the mode
     * @return the reader
     * @throws IOException
     *             the io exception
     * @see GitHub#renderMarkdown(String) GitHub#renderMarkdown(String)
     */
    public Reader renderMarkdown(String text, MarkdownMode mode) throws IOException {
        return new InputStreamReader(
                root().createRequest()
                        .method("POST")
                        .with("text", text)
                        .with("mode", mode == null ? null : mode.toString())
                        .with("context", getFullName())
                        .withUrlPath("/markdown")
                        .fetchStream(Requester::copyInputStream),
                "UTF-8");
    }

    /**
     * List all the notifications in a repository for the current user.
     *
     * @return the gh notification stream
     */
    public GHNotificationStream listNotifications() {
        return new GHNotificationStream(root(), getApiTailUrl("/notifications"));
    }

    /**
     * <a href=
     * "https://developer.github.com/v3/repos/traffic/#views">https://developer.github.com/v3/repos/traffic/#views</a>
     *
     * @return the view traffic
     * @throws IOException
     *             the io exception
     */
    public GHRepositoryViewTraffic getViewTraffic() throws IOException {
        return root().createRequest().withUrlPath(getApiTailUrl("/traffic/views")).fetch(GHRepositoryViewTraffic.class);
    }

    /**
     * <a href=
     * "https://developer.github.com/v3/repos/traffic/#clones">https://developer.github.com/v3/repos/traffic/#clones</a>
     *
     * @return the clone traffic
     * @throws IOException
     *             the io exception
     */
    public GHRepositoryCloneTraffic getCloneTraffic() throws IOException {
        return root().createRequest()
                .withUrlPath(getApiTailUrl("/traffic/clones"))
                .fetch(GHRepositoryCloneTraffic.class);
    }

    /**
     * Hash code.
     *
     * @return the int
     */
    @Override
    public int hashCode() {
        return ("Repository:" + getOwnerName() + ":" + name).hashCode();
    }

    /**
     * Equals.
     *
     * @param obj
     *            the obj
     * @return true, if successful
     */
    @Override
    public boolean equals(Object obj) {
        if (obj instanceof GHRepository) {
            GHRepository that = (GHRepository) obj;
            return this.getOwnerName().equals(that.getOwnerName()) && this.name.equals(that.name);
        }
        return false;
    }

    /**
     * Gets the api tail url.
     *
     * @param tail
     *            the tail
     * @return the api tail url
     */
    String getApiTailUrl(String tail) {
        if (tail.length() > 0 && !tail.startsWith("/")) {
            tail = '/' + tail;
        }
        return "/repos/" + full_name + tail;
    }

    /**
     * Get all issue events for this repository. See
     * https://developer.github.com/v3/issues/events/#list-events-for-a-repository
     *
     * @return the paged iterable
     * @throws IOException
     *             the io exception
     */
    public PagedIterable<GHIssueEvent> listIssueEvents() throws IOException {
        return root().createRequest()
                .withUrlPath(getApiTailUrl("issues/events"))
                .toIterable(GHIssueEvent[].class, null);
    }

    /**
     * Get a single issue event. See https://developer.github.com/v3/issues/events/#get-a-single-event
     *
     * @param id
     *            the id
     * @return the issue event
     * @throws IOException
     *             the io exception
     */
    public GHIssueEvent getIssueEvent(long id) throws IOException {
        return root().createRequest().withUrlPath(getApiTailUrl("issues/events/" + id)).fetch(GHIssueEvent.class);
    }

    /**
     * Lists all the workflows of this repository.
     *
     * @return the paged iterable
     */
    public PagedIterable<GHWorkflow> listWorkflows() {
        return new GHWorkflowsIterable(this);
    }

    /**
     * Gets a workflow by id.
     *
     * @param id
     *            the id of the workflow run
     * @return the workflow run
     * @throws IOException
     *             the io exception
     */
    public GHWorkflow getWorkflow(long id) throws IOException {
        return getWorkflow(String.valueOf(id));
    }

    /**
     * Gets a workflow by name of the file.
     *
     * @param nameOrId
     *            either the name of the file (e.g. my-workflow.yml) or the id as a string
     * @return the workflow run
     * @throws IOException
     *             the io exception
     */
    public GHWorkflow getWorkflow(String nameOrId) throws IOException {
        return root().createRequest()
                .withUrlPath(getApiTailUrl("actions/workflows"), nameOrId)
                .fetch(GHWorkflow.class)
                .wrapUp(this);
    }

    /**
     * Retrieves workflow runs.
     *
     * @return the workflow run query builder
     */
    public GHWorkflowRunQueryBuilder queryWorkflowRuns() {
        return new GHWorkflowRunQueryBuilder(this);
    }

    /**
     * Gets a workflow run.
     *
     * @param id
     *            the id of the workflow run
     * @return the workflow run
     * @throws IOException
     *             the io exception
     */
    public GHWorkflowRun getWorkflowRun(long id) throws IOException {
        return root().createRequest()
                .withUrlPath(getApiTailUrl("actions/runs"), String.valueOf(id))
                .fetch(GHWorkflowRun.class)
                .wrapUp(this);
    }

    /**
     * Lists all the artifacts of this repository.
     *
     * @return the paged iterable
     */
    public PagedIterable<GHArtifact> listArtifacts() {
        return new GHArtifactsIterable(this, root().createRequest().withUrlPath(getApiTailUrl("actions/artifacts")));
    }

    /**
     * Gets an artifact by id.
     *
     * @param id
     *            the id of the artifact
     * @return the artifact
     * @throws IOException
     *             the io exception
     */
    public GHArtifact getArtifact(long id) throws IOException {
        return root().createRequest()
                .withUrlPath(getApiTailUrl("actions/artifacts"), String.valueOf(id))
                .fetch(GHArtifact.class)
                .wrapUp(this);
    }

    /**
     * Gets a job from a workflow run by id.
     *
     * @param id
     *            the id of the job
     * @return the job
     * @throws IOException
     *             the io exception
     */
    public GHWorkflowJob getWorkflowJob(long id) throws IOException {
        return root().createRequest()
                .withUrlPath(getApiTailUrl("/actions/jobs"), String.valueOf(id))
                .fetch(GHWorkflowJob.class)
                .wrapUp(this);
    }

    /**
     * Gets the public key for the given repo.
     *
     * @return the public key
     * @throws IOException
     *             the io exception
     */
    public GHRepositoryPublicKey getPublicKey() throws IOException {
        return root().createRequest()
                .withUrlPath(getApiTailUrl("/actions/secrets/public-key"))
                .fetch(GHRepositoryPublicKey.class)
                .wrapUp(this);
    }

    // Only used within listTopics().
    private static class Topics {
        public List<String> names;
    }

    /**
     * Return the topics for this repository. See
     * https://developer.github.com/v3/repos/#list-all-topics-for-a-repository
     *
     * @return the list
     * @throws IOException
     *             the io exception
     */
    public List<String> listTopics() throws IOException {
        Topics topics = root().createRequest()
                .withPreview(MERCY)
                .withUrlPath(getApiTailUrl("topics"))
                .fetch(Topics.class);
        return topics.names;
    }

    /**
     * Set the topics for this repository. See
     * https://developer.github.com/v3/repos/#replace-all-topics-for-a-repository
     *
     * @param topics
     *            the topics
     * @throws IOException
     *             the io exception
     */
    public void setTopics(List<String> topics) throws IOException {
        root().createRequest()
                .method("PUT")
                .with("names", topics)
                .withPreview(MERCY)
                .withUrlPath(getApiTailUrl("topics"))
                .send();
    }

    /**
     * Set/Update a repository secret
     * "https://docs.github.com/rest/reference/actions#create-or-update-a-repository-secret"
     *
     * @param secretName
     *            the name of the secret
     * @param encryptedValue
     *            The encrypted value for this secret
     * @param publicKeyId
     *            The id of the Public Key used to encrypt this secret
     * @throws IOException
     *             the io exception
     */
    public void createSecret(String secretName, String encryptedValue, String publicKeyId) throws IOException {
        root().createRequest()
                .method("PUT")
                .with("encrypted_value", encryptedValue)
                .with("key_id", publicKeyId)
                .withUrlPath(getApiTailUrl("actions/secrets") + "/" + secretName)
                .send();
    }

    /**
     * Create a tag. See https://developer.github.com/v3/git/tags/#create-a-tag-object
     *
     * @param tag
     *            The tag's name.
     * @param message
     *            The tag message.
     * @param object
     *            The SHA of the git object this is tagging.
     * @param type
     *            The type of the object we're tagging: "commit", "tree" or "blob".
     * @return The newly created tag.
     * @throws IOException
     *             Signals that an I/O exception has occurred.
     */
    public GHTagObject createTag(String tag, String message, String object, String type) throws IOException {
        return root().createRequest()
                .method("POST")
                .with("tag", tag)
                .with("message", message)
                .with("object", object)
                .with("type", type)
                .withUrlPath(getApiTailUrl("git/tags"))
                .fetch(GHTagObject.class)
                .wrap(this);
    }

    /**
     * Streams a zip archive of the repository, optionally at a given <code>ref</code>.
     *
     * @param <T>
     *            the type of result
     * @param streamFunction
     *            The {@link InputStreamFunction} that will process the stream
     * @param ref
     *            if <code>null</code> the repository's default branch, usually <code>main</code>,
     * @return the result of reading the stream.
     * @throws IOException
     *             The IO exception.
     */
    public <T> T readZip(InputStreamFunction<T> streamFunction, String ref) throws IOException {
        return downloadArchive("zip", ref, streamFunction);
    }

    /**
     * Streams a tar archive of the repository, optionally at a given <code>ref</code>.
     *
     * @param <T>
     *            the type of result
     * @param streamFunction
     *            The {@link InputStreamFunction} that will process the stream
     * @param ref
     *            if <code>null</code> the repository's default branch, usually <code>main</code>,
     * @return the result of reading the stream.
     * @throws IOException
     *             The IO exception.
     */
    public <T> T readTar(InputStreamFunction<T> streamFunction, String ref) throws IOException {
        return downloadArchive("tar", ref, streamFunction);
    }

    /**
     * Create a repository dispatch event, which can be used to start a workflow/action from outside github, as
     * described on https://docs.github.com/en/rest/reference/repos#create-a-repository-dispatch-event
     *
     * @param <T>
     *            type of client payload
     * @param eventType
     *            the eventType
     * @param clientPayload
     *            a custom payload , can be nullable
     * @throws IOException
     *             the io exception
     */
    public <T> void dispatch(String eventType, @Nullable T clientPayload) throws IOException {
        root().createRequest()
                .method("POST")
                .withUrlPath(getApiTailUrl("dispatches"))
                .with("event_type", eventType)
                .with("client_payload", clientPayload)
                .send();
    }

    private <T> T downloadArchive(@Nonnull String type,
            @CheckForNull String ref,
            @Nonnull InputStreamFunction<T> streamFunction) throws IOException {
        requireNonNull(streamFunction, "Sink must not be null");
        String tailUrl = getApiTailUrl(type + "ball");
        if (ref != null) {
            tailUrl += "/" + ref;
        }
        final Requester builder = root().createRequest().method("GET").withUrlPath(tailUrl);
        return builder.fetchStream(streamFunction);
    }

    /**
     * Populate this object.
     *
     * @throws IOException
     *             Signals that an I/O exception has occurred.
     */
    void populate() throws IOException {
        if (isOffline()) {
            return; // can't populate if the root is offline
        }

        // We don't use the URL provided in the JSON because it is not reliable:
        // 1. There is bug in Push event payloads that returns the wrong url.
        // For Push event repository records, they take the form "https://github.com/{fullName}".
        // All other occurrences of "url" take the form "https://api.github.com/...".
        // 2. For Installation event payloads, the URL is not provided at all.

        root().createRequest().withPreview(BAPTISTE).withPreview(NEBULA).withUrlPath(getApiTailUrl("")).fetchInto(this);
    }

    /**
     * A {@link GHRepositoryBuilder} that allows multiple properties to be updated per request.
     *
     * Consumer must call {@link #done()} to commit changes.
     */
    @BetaApi
    public static class Updater extends GHRepositoryBuilder<Updater> {

        /**
         * Instantiates a new updater.
         *
         * @param repository
         *            the repository
         */
        protected Updater(@Nonnull GHRepository repository) {
            super(Updater.class, repository.root(), null);
            // even when we don't change the name, we need to send it in
            // this requirement may be out-of-date, but we do not want to break it
            requester.with("name", repository.name);

            requester.method("PATCH").withUrlPath(repository.getApiTailUrl(""));
        }
    }

    /**
     * Star a repository.
     *
     * @throws IOException
     *             the io exception
     */
    public void star() throws IOException {
        root().createRequest().method("PUT").withUrlPath(String.format("/user/starred/%s", full_name)).send();
    }

    /**
     * Unstar a repository.
     *
     * @throws IOException
     *             the io exception
     */
    public void unstar() throws IOException {
        root().createRequest().method("DELETE").withUrlPath(String.format("/user/starred/%s", full_name)).send();
    }

    /**
     * A {@link GHRepositoryBuilder} that allows multiple properties to be updated per request.
     *
     * Consumer must call {@link #done()} to commit changes.
     */
    @BetaApi
    public static class Setter extends GHRepositoryBuilder<GHRepository> {

        /**
         * Instantiates a new setter.
         *
         * @param repository
         *            the repository
         */
        protected Setter(@Nonnull GHRepository repository) {
            super(GHRepository.class, repository.root(), null);
            // even when we don't change the name, we need to send it in
            // this requirement may be out-of-date, but we do not want to break it
            requester.with("name", repository.name);

            requester.method("PATCH").withUrlPath(repository.getApiTailUrl(""));
        }
    }
}<|MERGE_RESOLUTION|>--- conflicted
+++ resolved
@@ -203,29 +203,7 @@
                 .wrap(this);
     }
 
-<<<<<<< HEAD
-    private static class GHRepoPermission {
-=======
-    /**
-     * Gets deploy status.
-     *
-     * @param deploymentId
-     *            the deployment id
-     * @param ghDeploymentState
-     *            the gh deployment state
-     * @return the deploy status
-     * @throws IOException
-     *             the io exception
-     * @deprecated Use {@code getDeployment(deploymentId).createStatus(ghDeploymentState)}
-     */
-    @Deprecated
-    public GHDeploymentStatusBuilder createDeployStatus(int deploymentId, GHDeploymentState ghDeploymentState)
-            throws IOException {
-        return getDeployment(deploymentId).createStatus(ghDeploymentState);
-    }
-
     static class GHRepoPermission {
->>>>>>> 2b15fb4b
         boolean pull, push, admin;
     }
 
@@ -880,21 +858,6 @@
     }
 
     /**
-<<<<<<< HEAD
-=======
-     * Gets default branch.
-     *
-     * Name is an artifact of when "master" was the most common default.
-     *
-     * @return the default branch
-     * @deprecated Renamed to {@link #getDefaultBranch()}
-     */
-    @Deprecated
-    public String getMasterBranch() {
-        return default_branch;
-    }
-
-    /**
      * Get Repository template was the repository created from.
      *
      * @return the repository template
@@ -905,7 +868,6 @@
     }
 
     /**
->>>>>>> 2b15fb4b
      * Gets size.
      *
      * @return the size
