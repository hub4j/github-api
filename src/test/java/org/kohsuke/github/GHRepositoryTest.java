package org.kohsuke.github;

import com.fasterxml.jackson.databind.JsonMappingException;
import org.apache.commons.io.IOUtils;
import org.junit.Assert;
import org.junit.Test;
import org.kohsuke.github.GHCheckRun.Conclusion;
import org.kohsuke.github.GHOrganization.RepositoryRole;
import org.kohsuke.github.GHRepository.Visibility;

import java.io.ByteArrayInputStream;
import java.io.FileNotFoundException;
import java.io.IOException;
import java.io.InputStream;
import java.net.URL;
import java.util.ArrayList;
import java.util.Date;
import java.util.HashMap;
import java.util.List;
import java.util.Map;
import java.util.Set;
import java.util.stream.Collectors;

import static org.hamcrest.Matchers.*;
import static org.hamcrest.core.IsInstanceOf.instanceOf;
import static org.junit.Assert.assertThrows;
import static org.kohsuke.github.GHVerification.Reason.*;

// TODO: Auto-generated Javadoc
/**
 * The Class GHRepositoryTest.
 *
 * @author Liam Newman
 */
public class GHRepositoryTest extends AbstractGitHubWireMockTest {

    /**
     * Gets the repository.
     *
     * @return the repository
     * @throws IOException
     *             Signals that an I/O exception has occurred.
     */
    protected GHRepository getRepository() throws IOException {
        return getRepository(gitHub);
    }

    private GHRepository getRepository(GitHub gitHub) throws IOException {
        return gitHub.getOrganization("hub4j-test-org").getRepository("github-api");
    }

    /**
     * Test zipball.
     *
     * @throws IOException
     *             Signals that an I/O exception has occurred.
     */
    @Test
    public void testZipball() throws IOException {
        getTempRepository().readZip((InputStream inputstream) -> {
            return new ByteArrayInputStream(IOUtils.toByteArray(inputstream));
        }, null);
    }

    /**
     * Test tarball.
     *
     * @throws IOException
     *             Signals that an I/O exception has occurred.
     */
    @Test
    public void testTarball() throws IOException {
        getTempRepository().readTar((InputStream inputstream) -> {
            return new ByteArrayInputStream(IOUtils.toByteArray(inputstream));
        }, null);
    }

    /**
     * Test getters.
     *
     * @throws IOException
     *             Signals that an I/O exception has occurred.
     */
    @Test
    public void testGetters() throws IOException {
        GHRepository r = getTempRepository();

        assertThat(r.hasAdminAccess(), is(true));
        assertThat(r.hasDownloads(), is(true));
        assertThat(r.hasIssues(), is(true));
        assertThat(r.hasPages(), is(false));
        assertThat(r.hasProjects(), is(true));
        assertThat(r.hasPullAccess(), is(true));
        assertThat(r.hasPushAccess(), is(true));
        assertThat(r.hasWiki(), is(true));

        assertThat(r.isAllowMergeCommit(), is(true));
        assertThat(r.isAllowRebaseMerge(), is(true));
        assertThat(r.isAllowSquashMerge(), is(true));

        String httpTransport = "https://github.com/hub4j-test-org/temp-testGetters.git";
        assertThat(r.getHttpTransportUrl(), equalTo(httpTransport));
        assertThat(r.gitHttpTransportUrl(), equalTo(httpTransport));

        assertThat(r.getName(), equalTo("temp-testGetters"));
        assertThat(r.getFullName(), equalTo("hub4j-test-org/temp-testGetters"));
    }

    /**
     * Archive.
     *
     * @throws Exception
     *             the exception
     */
    @Test
    public void archive() throws Exception {
        // Archive is a one-way action in the API.
        // After taking snapshot, manual state reset is required.
        snapshotNotAllowed();

        GHRepository repo = getRepository();

        assertThat(repo.isArchived(), is(false));

        repo.archive();

        assertThat(repo.isArchived(), is(true));
        assertThat(getRepository().isArchived(), is(true));
    }

    /**
     * Checks if is disabled.
     *
     * @throws Exception
     *             the exception
     */
    @Test
    public void isDisabled() throws Exception {
        GHRepository r = getRepository();

        assertThat(r.isDisabled(), is(false));
    }

    /**
     * Checks if is disabled true.
     *
     * @throws Exception
     *             the exception
     */
    @Test
    public void isDisabledTrue() throws Exception {
        GHRepository r = getRepository();

        assertThat(r.isDisabled(), is(true));
    }

    /**
     * Gets the branch URL encoded.
     *
     * @throws Exception
     *             the exception
     */
    @Test
    public void getBranch_URLEncoded() throws Exception {
        GHRepository repo = getRepository();
        GHBranch branch = repo.getBranch("test/#UrlEncode");
        assertThat(branch.getName(), is("test/#UrlEncode"));
    }

    /**
     * Creates the signed commit verify error.
     *
     * @throws IOException
     *             Signals that an I/O exception has occurred.
     */
    @Test
    public void createSignedCommitVerifyError() throws IOException {
        GHRepository repository = getRepository();

        GHTree ghTree = new GHTreeBuilder(repository).textEntry("a", "", false).create();

        GHVerification verification = repository.createCommit()
                .message("test signing")
                .withSignature("-----BEGIN PGP SIGNATURE-----\ninvalid\n-----END PGP SIGNATURE-----")
                .tree(ghTree.getSha())
                .create()
                .getCommitShortInfo()
                .getVerification();

        assertThat(verification.getReason(), equalTo(GPGVERIFY_ERROR));
    }

    /**
     * Creates the signed commit unknown signature type.
     *
     * @throws IOException
     *             Signals that an I/O exception has occurred.
     */
    @Test
    public void createSignedCommitUnknownSignatureType() throws IOException {
        GHRepository repository = getRepository();

        GHTree ghTree = new GHTreeBuilder(repository).textEntry("a", "", false).create();

        GHVerification verification = repository.createCommit()
                .message("test signing")
                .withSignature("unknown")
                .tree(ghTree.getSha())
                .create()
                .getCommitShortInfo()
                .getVerification();

        assertThat(verification.getReason(), equalTo(UNKNOWN_SIGNATURE_TYPE));
    }

    /**
     * List stargazers.
     *
     * @throws IOException
     *             Signals that an I/O exception has occurred.
     */
    @Test
    public void listStargazers() throws IOException {
        GHRepository repository = getRepository();
        assertThat(repository.listStargazers2().toList(), is(empty()));

        repository = gitHub.getOrganization("hub4j").getRepository("github-api");
        Iterable<GHStargazer> stargazers = repository.listStargazers2();
        GHStargazer stargazer = stargazers.iterator().next();
        assertThat(stargazer.getStarredAt(), equalTo(new Date(1271650383000L)));
        assertThat(stargazer.getUser().getLogin(), equalTo("nielswind"));
        assertThat(stargazer.getRepository(), sameInstance(repository));
    }

    /**
     * Gets the branch non existent but 200 status.
     *
     * @throws Exception
     *             the exception
     */
    // Issue #607
    @Test
    public void getBranchNonExistentBut200Status() throws Exception {
        // Manually changed the returned status to 200 so dont take a new snapshot
        this.snapshotNotAllowed();

        // This should *never* happen but with mocking it was discovered
        GHRepository repo = getRepository();
        try {
            GHBranch branch = repo.getBranch("test/NonExistent");
            fail();
        } catch (Exception e) {
            // I dont really love this but I wanted to get to the root wrapped cause
            assertThat(e, instanceOf(IOException.class));
            assertThat(e.getMessage(),
                    equalTo("Server returned HTTP response code: 200, message: '404 Not Found' for URL: "
                            + mockGitHub.apiServer().baseUrl()
                            + "/repos/hub4j-test-org/github-api/branches/test/NonExistent"));
        }
    }

    /**
     * Subscription.
     *
     * @throws Exception
     *             the exception
     */
    @Test
    public void subscription() throws Exception {
        GHRepository r = getRepository();
        assertThat(r.getSubscription(), nullValue());
        GHSubscription s = r.subscribe(true, false);
        try {

            assertThat(r, equalTo(s.getRepository()));
            assertThat(s.isIgnored(), equalTo(false));
            assertThat(s.isSubscribed(), equalTo(true));
            assertThat(s.getRepositoryUrl().toString(), containsString("/repos/hub4j-test-org/github-api"));
            assertThat(s.getUrl().toString(), containsString("/repos/hub4j-test-org/github-api/subscription"));

            assertThat(s.getReason(), nullValue());
            assertThat(s.getCreatedAt(), equalTo(new Date(1611377286000L)));
        } finally {
            s.delete();
        }

        assertThat(r.getSubscription(), nullValue());
    }

    /**
     * Test set public.
     *
     * @throws Exception
     *             the exception
     */
    @Test
    public void testSetPublic() throws Exception {
        kohsuke();
        GHUser myself = gitHub.getMyself();
        String repoName = "test-repo-public";
        GHRepository repo = gitHub.createRepository(repoName).private_(false).create();
        try {
            assertThat(repo.isPrivate(), is(false));
            repo.setPrivate(true);
            assertThat(myself.getRepository(repoName).isPrivate(), is(true));
            repo.setPrivate(false);
            assertThat(myself.getRepository(repoName).isPrivate(), is(false));
        } finally {
            repo.delete();
        }
    }

    /**
     * Test update repository.
     *
     * @throws Exception
     *             the exception
     */
    @Test
    public void testUpdateRepository() throws Exception {
        String homepage = "https://github-api.kohsuke.org/apidocs/index.html";
        String description = "A test repository for update testing via the github-api project";

        GHRepository repo = getTempRepository();
        GHRepository.Updater builder = repo.update();

        // one merge option is always required
        GHRepository updated = builder.allowRebaseMerge(false)
                .allowSquashMerge(false)
                .deleteBranchOnMerge(true)
                .description(description)
                .downloads(false)
                .downloads(false)
                .homepage(homepage)
                .issues(false)
                .private_(true)
                .projects(false)
                .wiki(false)
                .done();

        assertThat(updated.isAllowMergeCommit(), is(true));
        assertThat(updated.isAllowRebaseMerge(), is(false));
        assertThat(updated.isAllowSquashMerge(), is(false));
        assertThat(updated.isDeleteBranchOnMerge(), is(true));
        assertThat(updated.isPrivate(), is(true));
        assertThat(updated.hasDownloads(), is(false));
        assertThat(updated.hasIssues(), is(false));
        assertThat(updated.hasProjects(), is(false));
        assertThat(updated.hasWiki(), is(false));

        assertThat(updated.getHomepage(), equalTo(homepage));
        assertThat(updated.getDescription(), equalTo(description));

        // test the other merge option and making the repo public again
        GHRepository redux = updated.update().allowMergeCommit(false).allowRebaseMerge(true).private_(false).done();

        assertThat(redux.isAllowMergeCommit(), is(false));
        assertThat(redux.isAllowRebaseMerge(), is(true));
        assertThat(redux.isPrivate(), is(false));

        String updatedDescription = "updated using set()";
        redux = redux.set().description(updatedDescription);

        assertThat(redux.getDescription(), equalTo(updatedDescription));
    }

    /**
     * Test get repository with visibility.
     *
     * @throws IOException
     *             Signals that an I/O exception has occurred.
     */
    @Test
    public void testGetRepositoryWithVisibility() throws IOException {
        snapshotNotAllowed();
        final String repoName = "test-repo-visibility";
        final GHRepository repo = getTempRepository(repoName);
        assertThat(repo.getVisibility(), equalTo(Visibility.PUBLIC));

        repo.setVisibility(Visibility.INTERNAL);
        assertThat(gitHub.getRepository(repo.getOwnerName() + "/" + repo.getName()).getVisibility(),
                equalTo(Visibility.INTERNAL));

        repo.setVisibility(Visibility.PRIVATE);
        assertThat(gitHub.getRepository(repo.getOwnerName() + "/" + repo.getName()).getVisibility(),
                equalTo(Visibility.PRIVATE));

        repo.setVisibility(Visibility.PUBLIC);
        assertThat(gitHub.getRepository(repo.getOwnerName() + "/" + repo.getName()).getVisibility(),
                equalTo(Visibility.PUBLIC));

        // deliberately bogus response in snapshot
        assertThat(gitHub.getRepository(repo.getOwnerName() + "/" + repo.getName()).getVisibility(),
                equalTo(Visibility.UNKNOWN));
    }

    /**
     * List contributors.
     *
     * @throws IOException
     *             Signals that an I/O exception has occurred.
     */
    @Test
    public void listContributors() throws IOException {
        GHRepository r = gitHub.getOrganization("hub4j").getRepository("github-api");
        int i = 0;
        boolean kohsuke = false;

        for (GHRepository.Contributor c : r.listContributors()) {
            if (c.getLogin().equals("kohsuke")) {
                assertThat(c.getContributions(), greaterThan(0));
                kohsuke = true;
            }
            if (i++ > 5) {
                break;
            }
        }

        assertThat(kohsuke, is(true));
    }

    /**
     * Gets the permission.
     *
     * @throws Exception
     *             the exception
     */
    @Test
    public void getPermission() throws Exception {
        kohsuke();
        GHRepository r = gitHub.getRepository("hub4j-test-org/test-permission");
        assertThat(r.getPermission("kohsuke"), equalTo(GHPermissionType.ADMIN));
        assertThat(r.getPermission("dude"), equalTo(GHPermissionType.READ));
        r = gitHub.getOrganization("apache").getRepository("groovy");
        try {
            r.getPermission("jglick");
            fail();
        } catch (HttpException x) {
            // x.printStackTrace(); // good
            assertThat(x.getResponseCode(), equalTo(403));
        }

        if (false) {
            // can't easily test this; there's no private repository visible to the test user
            r = gitHub.getOrganization("cloudbees").getRepository("private-repo-not-writable-by-me");
            try {
                r.getPermission("jglick");
                fail();
            } catch (FileNotFoundException x) {
                x.printStackTrace(); // good
            }
        }
    }

    /**
     * Checks for permission.
     *
     * @throws Exception
     *             the exception
     */
    @Test
    public void hasPermission() throws Exception {
        kohsuke();
        GHRepository publicRepository = gitHub.getRepository("hub4j-test-org/test-permission");
        assertThat(publicRepository.hasPermission("kohsuke", GHPermissionType.ADMIN), equalTo(true));
        assertThat(publicRepository.hasPermission("kohsuke", GHPermissionType.WRITE), equalTo(true));
        assertThat(publicRepository.hasPermission("kohsuke", GHPermissionType.READ), equalTo(true));
        assertThat(publicRepository.hasPermission("kohsuke", GHPermissionType.NONE), equalTo(false));

        assertThat(publicRepository.hasPermission("dude", GHPermissionType.ADMIN), equalTo(false));
        assertThat(publicRepository.hasPermission("dude", GHPermissionType.WRITE), equalTo(false));
        assertThat(publicRepository.hasPermission("dude", GHPermissionType.READ), equalTo(true));
        assertThat(publicRepository.hasPermission("dude", GHPermissionType.NONE), equalTo(false));

        // also check the GHUser method
        GHUser kohsuke = gitHub.getUser("kohsuke");
        assertThat(publicRepository.hasPermission(kohsuke, GHPermissionType.ADMIN), equalTo(true));
        assertThat(publicRepository.hasPermission(kohsuke, GHPermissionType.WRITE), equalTo(true));
        assertThat(publicRepository.hasPermission(kohsuke, GHPermissionType.READ), equalTo(true));
        assertThat(publicRepository.hasPermission(kohsuke, GHPermissionType.NONE), equalTo(false));

        // check NONE on a private project
        GHRepository privateRepository = gitHub.getRepository("hub4j-test-org/test-permission-private");
        assertThat(privateRepository.hasPermission("dude", GHPermissionType.ADMIN), equalTo(false));
        assertThat(privateRepository.hasPermission("dude", GHPermissionType.WRITE), equalTo(false));
        assertThat(privateRepository.hasPermission("dude", GHPermissionType.READ), equalTo(false));
        assertThat(privateRepository.hasPermission("dude", GHPermissionType.NONE), equalTo(true));
    }

    /**
     * Latest repository exist.
     */
    @Test
    public void LatestRepositoryExist() {
        try {
            // add the repository that have latest release
            GHRelease release = gitHub.getRepository("kamontat/CheckIDNumber").getLatestRelease();
            assertThat(release.getTagName(), equalTo("v3.0"));
        } catch (IOException e) {
            e.printStackTrace();
            fail();
        }
    }

    /**
     * Adds the collaborators.
     *
     * @throws Exception
     *             the exception
     */
    @Test
    public void addCollaborators() throws Exception {
        GHRepository repo = getRepository();
        GHUser user = getUser();
        List<GHUser> users = new ArrayList<>();

        users.add(user);
        users.add(gitHub.getUser("jimmysombrero2"));
        repo.addCollaborators(users, GHOrganization.Permission.PUSH);

        GHPersonSet<GHUser> collabs = repo.getCollaborators();
        GHUser colabUser = collabs.byLogin("jimmysombrero");

        assertThat(user.getName(), equalTo(colabUser.getName()));
    }

    /**
     * Adds the collaborators repo perm.
     *
     * @throws Exception
     *             the exception
     */
    @Test
    public void addCollaboratorsRepoPerm() throws Exception {
        GHRepository repo = getRepository();
        GHUser user = getUser();

        RepositoryRole role = RepositoryRole.from(GHOrganization.Permission.PULL);
        repo.addCollaborators(role, user);

        GHPersonSet<GHUser> collabs = repo.getCollaborators();
        GHUser colabUser = collabs.byLogin("jgangemi");

        assertThat(user.getName(), equalTo(colabUser.getName()));
    }

    /**
     * Latest repository not exist.
     */
    @Test
    public void LatestRepositoryNotExist() {
        try {
            // add the repository that `NOT` have latest release
            GHRelease release = gitHub.getRepository("kamontat/Java8Example").getLatestRelease();
            assertThat(release, nullValue());
        } catch (IOException e) {
            e.printStackTrace();
            fail();
        }
    }

    /**
     * List releases.
     *
     * @throws IOException
     *             Signals that an I/O exception has occurred.
     */
    @Test
    public void listReleases() throws IOException {
        PagedIterable<GHRelease> releases = gitHub.getOrganization("github").getRepository("hub").listReleases();
        assertThat(releases, is(not(emptyIterable())));
    }

    /**
     * Gets the release exists.
     *
     * @throws IOException
     *             Signals that an I/O exception has occurred.
     */
    @Test
    public void getReleaseExists() throws IOException {
        GHRelease release = gitHub.getOrganization("github").getRepository("hub").getRelease(6839710);
        assertThat(release.getTagName(), equalTo("v2.3.0-pre10"));
    }

    /**
     * Gets the release does not exist.
     *
     * @throws IOException
     *             Signals that an I/O exception has occurred.
     */
    @Test
    public void getReleaseDoesNotExist() throws IOException {
        GHRelease release = gitHub.getOrganization("github").getRepository("hub").getRelease(Long.MAX_VALUE);
        assertThat(release, nullValue());
    }

    /**
     * Gets the release by tag name exists.
     *
     * @throws IOException
     *             Signals that an I/O exception has occurred.
     */
    @Test
    public void getReleaseByTagNameExists() throws IOException {
        GHRelease release = gitHub.getOrganization("github").getRepository("hub").getReleaseByTagName("v2.3.0-pre10");
        assertThat(release, notNullValue());
        assertThat(release.getTagName(), equalTo("v2.3.0-pre10"));
    }

    /**
     * Gets the release by tag name does not exist.
     *
     * @throws IOException
     *             Signals that an I/O exception has occurred.
     */
    @Test
    public void getReleaseByTagNameDoesNotExist() throws IOException {
        GHRelease release = getRepository().getReleaseByTagName("foo-bar-baz");
        assertThat(release, nullValue());
    }

    /**
     * List languages.
     *
     * @throws IOException
     *             Signals that an I/O exception has occurred.
     */
    @Test
    public void listLanguages() throws IOException {
        GHRepository r = gitHub.getRepository("hub4j/github-api");
        String mainLanguage = r.getLanguage();
        assertThat(mainLanguage, equalTo("Java"));
        Map<String, Long> languages = r.listLanguages();
        assertThat(languages.containsKey(mainLanguage), is(true));
        assertThat(languages.get("Java"), greaterThan(100000L));
    }

    /**
     * List commit comments no comments.
     *
     * @throws IOException
     *             Signals that an I/O exception has occurred.
     */
    @Test
    public void listCommitCommentsNoComments() throws IOException {
        List<GHCommitComment> commitComments = getRepository()
                .listCommitComments("c413fc1e3057332b93850ea48202627d29a37de5")
                .toList();

        assertThat("Commit has no comments", commitComments.isEmpty());

        commitComments = getRepository().getCommit("c413fc1e3057332b93850ea48202627d29a37de5").listComments().toList();

        assertThat("Commit has no comments", commitComments.isEmpty());
    }

    /**
     * Search all public and forked repos.
     *
     * @throws IOException
     *             Signals that an I/O exception has occurred.
     */
    @Test
    public void searchAllPublicAndForkedRepos() throws IOException {
        PagedSearchIterable<GHRepository> list = gitHub.searchRepositories()
                .user("t0m4uk1991")
                .visibility(GHRepository.Visibility.PUBLIC)
                .fork(GHFork.PARENT_AND_FORKS)
                .list();
        List<GHRepository> u = list.toList();
        assertThat(u.size(), is(14));
        assertThat(u.stream().filter(item -> item.getName().equals("github-api")).count(), is(1L));
        assertThat(u.stream().filter(item -> item.getName().equals("Complete-Python-3-Bootcamp")).count(), is(1L));
    }

    /**
     * Search for public forked only repos.
     *
     * @throws IOException
     *             Signals that an I/O exception has occurred.
     */
    @Test
    public void searchForPublicForkedOnlyRepos() throws IOException {
        PagedSearchIterable<GHRepository> list = gitHub.searchRepositories()
                .user("t0m4uk1991")
                .visibility(GHRepository.Visibility.PUBLIC)
                .fork(GHFork.FORKS_ONLY)
                .list();
        List<GHRepository> u = list.toList();
        assertThat(u.size(), is(2));
        assertThat(u.get(0).getName(), is("github-api"));
        assertThat(u.get(1).getName(), is("Complete-Python-3-Bootcamp"));
    }

    /**
     * Gh repository search builder ignores unknown visibility.
     */
    @Test
    public void ghRepositorySearchBuilderIgnoresUnknownVisibility() {
        GHRepositorySearchBuilder ghRepositorySearchBuilder;

        GHException exception = assertThrows(GHException.class,
                () -> new GHRepositorySearchBuilder(gitHub).visibility(Visibility.UNKNOWN));
        assertThat(exception.getMessage(),
                startsWith("UNKNOWN is a placeholder for unexpected values encountered when reading data."));

        ghRepositorySearchBuilder = new GHRepositorySearchBuilder(gitHub).visibility(Visibility.PUBLIC);
        assertThat(ghRepositorySearchBuilder.terms.stream().filter(item -> item.contains("is:")).count(), is(1L));

        ghRepositorySearchBuilder = new GHRepositorySearchBuilder(gitHub).visibility(Visibility.PRIVATE);
        assertThat(ghRepositorySearchBuilder.terms.stream().filter(item -> item.contains("is:")).count(), is(1L));

        ghRepositorySearchBuilder = new GHRepositorySearchBuilder(gitHub).visibility(Visibility.INTERNAL);
        assertThat(ghRepositorySearchBuilder.terms.stream().filter(item -> item.contains("is:")).count(), is(1L));
    }

    /**
     * Gh repository search builder fork default reset forks search terms.
     */
    @Test
    public void ghRepositorySearchBuilderForkDefaultResetForksSearchTerms() {
        GHRepositorySearchBuilder ghRepositorySearchBuilder = new GHRepositorySearchBuilder(gitHub);

        ghRepositorySearchBuilder = ghRepositorySearchBuilder.fork(GHFork.PARENT_AND_FORKS);
        assertThat(ghRepositorySearchBuilder.terms.stream().filter(item -> item.contains("fork:true")).count(), is(1L));
        assertThat(ghRepositorySearchBuilder.terms.stream().filter(item -> item.contains("fork:")).count(), is(1L));

        ghRepositorySearchBuilder = ghRepositorySearchBuilder.fork(GHFork.FORKS_ONLY);
        assertThat(ghRepositorySearchBuilder.terms.stream().filter(item -> item.contains("fork:only")).count(), is(1L));
        assertThat(ghRepositorySearchBuilder.terms.stream().filter(item -> item.contains("fork:")).count(), is(2L));

        ghRepositorySearchBuilder = ghRepositorySearchBuilder.fork(GHFork.PARENT_ONLY);
        assertThat(ghRepositorySearchBuilder.terms.stream().filter(item -> item.contains("fork:")).count(), is(0L));
    }

    /**
     * Gh repository search builder fork deprecated enum.
     */
    @Test
    public void ghRepositorySearchBuilderForkDeprecatedEnum() {
        GHRepositorySearchBuilder ghRepositorySearchBuilder = new GHRepositorySearchBuilder(gitHub);
        ghRepositorySearchBuilder = ghRepositorySearchBuilder.fork(GHRepositorySearchBuilder.Fork.PARENT_AND_FORKS);
        assertThat(ghRepositorySearchBuilder.terms.stream().filter(item -> item.contains("fork:true")).count(), is(1L));
        assertThat(ghRepositorySearchBuilder.terms.stream().filter(item -> item.contains("fork:")).count(), is(1L));

        ghRepositorySearchBuilder = ghRepositorySearchBuilder.fork(GHRepositorySearchBuilder.Fork.FORKS_ONLY);
        assertThat(ghRepositorySearchBuilder.terms.stream().filter(item -> item.contains("fork:only")).count(), is(1L));
        assertThat(ghRepositorySearchBuilder.terms.stream().filter(item -> item.contains("fork:")).count(), is(2L));

        ghRepositorySearchBuilder = ghRepositorySearchBuilder.fork(GHRepositorySearchBuilder.Fork.PARENT_ONLY);
        assertThat(ghRepositorySearchBuilder.terms.stream().filter(item -> item.contains("fork:")).count(), is(0L));
    }

    /**
     * Gh repository search builder fork deprecated string.
     */
    @Test
    public void ghRepositorySearchBuilderForkDeprecatedString() {
        GHRepositorySearchBuilder ghRepositorySearchBuilder = new GHRepositorySearchBuilder(gitHub);
        ghRepositorySearchBuilder = ghRepositorySearchBuilder.forks(GHFork.PARENT_AND_FORKS.toString());
        assertThat(ghRepositorySearchBuilder.terms.stream().filter(item -> item.contains("fork:true")).count(), is(1L));
        assertThat(ghRepositorySearchBuilder.terms.stream().filter(item -> item.contains("fork:")).count(), is(1L));

        ghRepositorySearchBuilder = ghRepositorySearchBuilder.forks(GHFork.FORKS_ONLY.toString());
        assertThat(ghRepositorySearchBuilder.terms.stream().filter(item -> item.contains("fork:only")).count(), is(1L));
        assertThat(ghRepositorySearchBuilder.terms.stream().filter(item -> item.contains("fork:")).count(), is(2L));

        ghRepositorySearchBuilder = ghRepositorySearchBuilder.forks(null);
        assertThat(ghRepositorySearchBuilder.terms.stream().filter(item -> item.contains("fork:")).count(), is(0L));
    }

    /**
     * List commit comments some comments.
     *
     * @throws IOException
     *             Signals that an I/O exception has occurred.
     */
    @Test
    public void listCommitCommentsSomeComments() throws IOException {
        List<GHCommitComment> commitComments = getRepository()
                .listCommitComments("499d91f9f846b0087b2a20cf3648b49dc9c2eeef")
                .toList();

        assertThat("Two comments present", commitComments.size(), equalTo(2));
        assertThat("Comment text found",
                commitComments.stream().map(GHCommitComment::getBody).collect(Collectors.toList()),
                containsInAnyOrder("comment 1", "comment 2"));

        commitComments = getRepository().getCommit("499d91f9f846b0087b2a20cf3648b49dc9c2eeef").listComments().toList();

        assertThat("Two comments present", commitComments.size(), equalTo(2));
        assertThat("Comment text found",
                commitComments.stream().map(GHCommitComment::getBody).collect(Collectors.toList()),
                containsInAnyOrder("comment 1", "comment 2"));
    }

    /**
     * List empty contributors.
     *
     * @throws IOException
     *             Signals that an I/O exception has occurred.
     */
    @Test // Issue #261
    public void listEmptyContributors() throws IOException {
        assertThat("This list should be empty, but should return a valid empty iterable.",
                gitHub.getRepository(GITHUB_API_TEST_ORG + "/empty").listContributors(),
                is(emptyIterable()));
    }

    /**
     * Search repositories.
     *
     * @throws Exception
     *             the exception
     */
    @Test
    public void searchRepositories() throws Exception {
        PagedSearchIterable<GHRepository> r = gitHub.searchRepositories()
                .q("tetris")
                .language("assembly")
                .sort(GHRepositorySearchBuilder.Sort.STARS)
                .list();
        GHRepository u = r.iterator().next();
        // System.out.println(u.getName());
        assertThat(u.getId(), notNullValue());
        assertThat(u.getLanguage(), equalTo("Assembly"));
        assertThat(r.getTotalCount(), greaterThan(0));
    }

    /**
     * Search org for repositories.
     *
     * @throws Exception
     *             the exception
     */
    @Test
    public void searchOrgForRepositories() throws Exception {
        PagedSearchIterable<GHRepository> r = gitHub.searchRepositories().org("hub4j-test-org").list();
        GHRepository u = r.iterator().next();
        assertThat(u.getOwnerName(), equalTo("hub4j-test-org"));
        assertThat(r.getTotalCount(), greaterThan(0));
    }

    /**
     * Test issue 162.
     *
     * @throws Exception
     *             the exception
     */
    @Test // issue #162
    public void testIssue162() throws Exception {
        GHRepository r = gitHub.getRepository("hub4j/github-api");
        List<GHContent> contents = r.getDirectoryContent("", "gh-pages");
        for (GHContent content : contents) {
            if (content.isFile()) {
                String content1 = content.getContent();
                String content2 = r.getFileContent(content.getPath(), "gh-pages").getContent();
                // System.out.println(content.getPath());
                assertThat(content2, equalTo(content1));
            }
        }
    }

    /**
     * Mark down.
     *
     * @throws Exception
     *             the exception
     */
    @Test
    public void markDown() throws Exception {
        assertThat(IOUtils.toString(gitHub.renderMarkdown("**Test日本語**")).trim(),
                equalTo("<p><strong>Test日本語</strong></p>"));

        String actual = IOUtils.toString(
                gitHub.getRepository("hub4j/github-api").renderMarkdown("@kohsuke to fix issue #1", MarkdownMode.GFM));
        // System.out.println(actual);
        assertThat(actual, containsString("href=\"https://github.com/kohsuke\""));
        assertThat(actual, containsString("href=\"https://github.com/hub4j/github-api/pull/1\""));
        assertThat(actual, containsString("class=\"user-mention\""));
        assertThat(actual, containsString("class=\"issue-link "));
        assertThat(actual, containsString("to fix issue"));
    }

    /**
     * Sets the merge options.
     *
     * @throws IOException
     *             Signals that an I/O exception has occurred.
     */
    @Test
    public void setMergeOptions() throws IOException {
        // String repoName = "hub4j-test-org/test-mergeoptions";
        GHRepository r = getTempRepository();

        // at least one merge option must be selected
        // flip all the values at least once
        r.allowSquashMerge(true);

        r.allowMergeCommit(false);
        r.allowRebaseMerge(false);

        r = gitHub.getRepository(r.getFullName());
        assertThat(r.isAllowMergeCommit(), is(false));
        assertThat(r.isAllowRebaseMerge(), is(false));
        assertThat(r.isAllowSquashMerge(), is(true));

        // flip the last value
        r.allowMergeCommit(true);
        r.allowRebaseMerge(true);
        r.allowSquashMerge(false);

        r = gitHub.getRepository(r.getFullName());
        assertThat(r.isAllowMergeCommit(), is(true));
        assertThat(r.isAllowRebaseMerge(), is(true));
        assertThat(r.isAllowSquashMerge(), is(false));
    }

    /**
     * Gets the delete branch on merge.
     *
     * @throws IOException
     *             Signals that an I/O exception has occurred.
     */
    @Test
    public void getDeleteBranchOnMerge() throws IOException {
        GHRepository r = getRepository();
        assertThat(r.isDeleteBranchOnMerge(), notNullValue());
    }

    /**
     * Sets the delete branch on merge.
     *
     * @throws IOException
     *             Signals that an I/O exception has occurred.
     */
    @Test
    public void setDeleteBranchOnMerge() throws IOException {
        GHRepository r = getRepository();

        // enable auto delete
        r.deleteBranchOnMerge(true);

        r = gitHub.getRepository(r.getFullName());
        assertThat(r.isDeleteBranchOnMerge(), is(true));

        // flip the last value
        r.deleteBranchOnMerge(false);

        r = gitHub.getRepository(r.getFullName());
        assertThat(r.isDeleteBranchOnMerge(), is(false));
    }

    /**
     * Test set topics.
     *
     * @throws Exception
     *             the exception
     */
    @Test
    public void testSetTopics() throws Exception {
        GHRepository repo = getRepository(gitHub);

        List<String> topics = new ArrayList<>();

        topics.add("java");
        topics.add("api-test-dummy");
        repo.setTopics(topics);
        assertThat("Topics retain input order (are not sort when stored)",
                repo.listTopics(),
                contains("java", "api-test-dummy"));

        topics = new ArrayList<>();
        topics.add("ordered-state");
        topics.add("api-test-dummy");
        topics.add("java");
        repo.setTopics(topics);
        assertThat("Topics behave as a set and retain order from previous calls",
                repo.listTopics(),
                contains("java", "api-test-dummy", "ordered-state"));

        topics = new ArrayList<>();
        topics.add("ordered-state");
        topics.add("api-test-dummy");
        repo.setTopics(topics);
        assertThat("Topics retain order even when some are removed",
                repo.listTopics(),
                contains("api-test-dummy", "ordered-state"));

        topics = new ArrayList<>();
        repo.setTopics(topics);
        assertThat("Topics can be set to empty", repo.listTopics(), is(empty()));
    }

    /**
     * Gets the collaborators.
     *
     * @throws Exception
     *             the exception
     */
    @Test
    public void getCollaborators() throws Exception {
        GHRepository repo = getRepository(gitHub);
        GHPersonSet<GHUser> collaborators = repo.getCollaborators();
        assertThat(collaborators.size(), greaterThan(0));
    }

    /**
     * Gets the post commit hooks.
     *
     * @throws Exception
     *             the exception
     */
    @Test
    public void getPostCommitHooks() throws Exception {
        GHRepository repo = getRepository(gitHub);
        Set<URL> postcommitHooks = repo.getPostCommitHooks();
        assertThat(postcommitHooks, is(empty()));
    }

    /**
     * Gets the refs.
     *
     * @throws Exception
     *             the exception
     */
    @Test
    public void getRefs() throws Exception {
        GHRepository repo = getTempRepository();
        GHRef[] refs = repo.getRefs();
        assertThat(refs, notNullValue());
        assertThat(refs.length, equalTo(1));
        assertThat(refs[0].getRef(), equalTo("refs/heads/main"));
    }

    /**
     * Gets the public key.
     *
     * @throws Exception
     *             the exception
     */
    @Test
    public void getPublicKey() throws Exception {
        GHRepository repo = getTempRepository();
        GHRepositoryPublicKey publicKey = repo.getPublicKey();
        assertThat(publicKey, notNullValue());
        assertThat(publicKey.getKey(), equalTo("test-key"));
        assertThat(publicKey.getKeyId(), equalTo("key-id"));
    }

    /**
     * Gets the refs heads.
     *
     * @throws Exception
     *             the exception
     */
    @Test
    public void getRefsHeads() throws Exception {
        GHRepository repo = getTempRepository();
        GHRef[] refs = repo.getRefs("heads");
        assertThat(refs, notNullValue());
        assertThat(refs.length, equalTo(1));
        assertThat(refs[0].getRef(), equalTo("refs/heads/main"));
    }

    /**
     * Gets the refs empty tags.
     *
     * @throws Exception
     *             the exception
     */
    @Test
    public void getRefsEmptyTags() throws Exception {
        GHRepository repo = getTempRepository();
        try {
            repo.getRefs("tags");
            fail();
        } catch (Exception e) {
            assertThat(e, instanceOf(GHFileNotFoundException.class));
            assertThat(e.getMessage(),
                    containsString(
                            "{\"message\":\"Not Found\",\"documentation_url\":\"https://developer.github.com/v3/git/refs/#get-a-reference\"}"));
        }
    }

    /**
     * List refs.
     *
     * @throws Exception
     *             the exception
     */
    @Test
    public void listRefs() throws Exception {
        GHRepository repo = getRepository();

        List<GHRef> ghRefs;

        // handle refs/*
        ghRefs = repo.listRefs("heads").toList();
        List<GHRef> ghRefsWithPrefix = repo.listRefs("refs/heads").toList();

        assertThat(ghRefs, notNullValue());
        assertThat(ghRefs.size(), greaterThan(3));
        assertThat(ghRefs.get(0).getRef(), equalTo("refs/heads/changes"));
        assertThat(ghRefsWithPrefix.size(), equalTo(ghRefs.size()));
        assertThat(ghRefsWithPrefix.get(0).getRef(), equalTo(ghRefs.get(0).getRef()));

        // git/refs/heads/gh-pages
        // passing a specific ref to listRefs will fail to parse due to returning a single item not an array
        try {
            ghRefs = repo.listRefs("heads/gh-pages").toList();
            fail();
        } catch (Exception e) {
            assertThat(e, instanceOf(HttpException.class));
            assertThat(e.getCause(), instanceOf(JsonMappingException.class));
        }

        // git/refs/heads/gh
        ghRefs = repo.listRefs("heads/gh").toList();
        assertThat(ghRefs, notNullValue());
        assertThat(ghRefs.size(), equalTo(1));
        assertThat(ghRefs.get(0).getRef(), equalTo("refs/heads/gh-pages"));

        // git/refs/headz
        try {
            ghRefs = repo.listRefs("headz").toList();
            fail();
        } catch (Exception e) {
            assertThat(e, instanceOf(GHFileNotFoundException.class));
            assertThat(e.getMessage(),
                    containsString(
                            "{\"message\":\"Not Found\",\"documentation_url\":\"https://developer.github.com/v3/git/refs/#get-a-reference\"}"));
        }
    }

    /**
     * Gets the ref.
     *
     * @throws Exception
     *             the exception
     */
    @Test
    public void getRef() throws Exception {
        GHRepository repo = getRepository();

        GHRef ghRef;

        // handle refs/*
        ghRef = repo.getRef("heads/gh-pages");
        GHRef ghRefWithPrefix = repo.getRef("refs/heads/gh-pages");

        assertThat(ghRef, notNullValue());
        assertThat(ghRef.getRef(), equalTo("refs/heads/gh-pages"));
        assertThat(ghRefWithPrefix.getRef(), equalTo(ghRef.getRef()));
        assertThat(ghRefWithPrefix.getObject().getType(), equalTo("commit"));
        assertThat(ghRefWithPrefix.getObject().getUrl().toString(),
                containsString("/repos/hub4j-test-org/github-api/git/commits/"));

        // git/refs/heads/gh-pages
        ghRef = repo.getRef("heads/gh-pages");
        assertThat(ghRef, notNullValue());
        assertThat(ghRef.getRef(), equalTo("refs/heads/gh-pages"));

        // git/refs/heads/gh
        try {
            ghRef = repo.getRef("heads/gh");
            fail();
        } catch (Exception e) {
            assertThat(e, instanceOf(GHFileNotFoundException.class));
            assertThat(e.getMessage(),
                    containsString(
                            "{\"message\":\"Not Found\",\"documentation_url\":\"https://developer.github.com/v3/git/refs/#get-a-reference\"}"));
        }

        // git/refs/headz
        try {
            ghRef = repo.getRef("headz");
            fail();
        } catch (Exception e) {
            assertThat(e, instanceOf(GHFileNotFoundException.class));
            assertThat(e.getMessage(),
                    containsString(
                            "{\"message\":\"Not Found\",\"documentation_url\":\"https://developer.github.com/v3/git/refs/#get-a-reference\"}"));
        }
    }

    /**
     * List refs heads.
     *
     * @throws Exception
     *             the exception
     */
    @Test
    public void listRefsHeads() throws Exception {
        GHRepository repo = getTempRepository();
        List<GHRef> refs = repo.listRefs("heads").toList();
        assertThat(refs, notNullValue());
        assertThat(refs.size(), equalTo(1));
        assertThat(refs.get(0).getRef(), equalTo("refs/heads/main"));
    }

    /**
     * List refs empty tags.
     *
     * @throws Exception
     *             the exception
     */
    @Test
    public void listRefsEmptyTags() throws Exception {
        try {
            GHRepository repo = getTempRepository();
            repo.listRefs("tags").toList();
            fail();
        } catch (Exception e) {
            assertThat(e, instanceOf(GHFileNotFoundException.class));
            assertThat(e.getMessage(), containsString("/repos/hub4j-test-org/temp-listRefsEmptyTags/git/refs/tags"));
        }
    }

    /**
     * List tags empty.
     *
     * @throws Exception
     *             the exception
     */
    @Test
    public void listTagsEmpty() throws Exception {
        GHRepository repo = getTempRepository();
        List<GHTag> refs = repo.listTags().toList();
        assertThat(refs, notNullValue());
        assertThat(refs, is(empty()));
    }

    /**
     * List tags.
     *
     * @throws Exception
     *             the exception
     */
    @Test
    public void listTags() throws Exception {
        GHRepository repo = getRepository();
        List<GHTag> refs = repo.listTags().withPageSize(33).toList();
        assertThat(refs, notNullValue());
        assertThat(refs.size(), greaterThan(90));
    }

    /**
     * Check watchers count.
     *
     * @throws Exception
     *             the exception
     */
    @Test
    public void checkWatchersCount() throws Exception {
        snapshotNotAllowed();
        GHRepository repo = getTempRepository();
        int watchersCount = repo.getWatchersCount();
        assertThat(watchersCount, equalTo(10));
    }

    /**
     * Check stargazers count.
     *
     * @throws Exception
     *             the exception
     */
    @Test
    public void checkStargazersCount() throws Exception {
        snapshotNotAllowed();
        GHRepository repo = getTempRepository();
        int stargazersCount = repo.getStargazersCount();
        assertThat(stargazersCount, equalTo(10));
    }

    /**
     * List collaborators.
     *
     * @throws Exception
     *             the exception
     */
    @Test
    public void listCollaborators() throws Exception {
        GHRepository repo = getRepository();
        List<GHUser> collaborators = repo.listCollaborators().toList();
        assertThat(collaborators.size(), greaterThan(10));
    }

    /**
     * List collaborators filtered.
     *
     * @throws Exception
     *             the exception
     */
    @Test
    public void listCollaboratorsFiltered() throws Exception {
        GHRepository repo = getRepository();
        List<GHUser> allCollaborators = repo.listCollaborators().toList();
        List<GHUser> filteredCollaborators = repo.listCollaborators(GHRepository.CollaboratorAffiliation.OUTSIDE)
                .toList();
        assertThat(filteredCollaborators.size(), lessThan(allCollaborators.size()));
    }

    /**
     * User is collaborator.
     *
     * @throws Exception
     *             the exception
     */
    @Test
    public void userIsCollaborator() throws Exception {
        GHRepository repo = getRepository();
        GHUser collaborator = repo.listCollaborators().toList().get(0);
        assertThat(repo.isCollaborator(collaborator), is(true));
    }

    /**
     * Gets the check runs.
     *
     * @throws Exception
     *             the exception
     */
    @Test
    public void getCheckRuns() throws Exception {
        final int expectedCount = 8;
        // Use github-api repository as it has checks set up
        PagedIterable<GHCheckRun> checkRuns = gitHub.getOrganization("hub4j")
                .getRepository("github-api")
                .getCheckRuns("78b9ff49d47daaa158eb373c4e2e040f739df8b9");
        // Check if the paging works correctly
        assertThat(checkRuns.withPageSize(2).iterator().nextPage(), hasSize(2));

        // Check if the checkruns are all succeeded and if we got all of them
        int checkRunsCount = 0;
        for (GHCheckRun checkRun : checkRuns) {
            assertThat(checkRun.getConclusion(), equalTo(Conclusion.SUCCESS));
            checkRunsCount++;
        }
        assertThat(checkRunsCount, equalTo(expectedCount));

        // Check that we can call update on the results
        for (GHCheckRun checkRun : checkRuns) {
            checkRun.update();
        }
    }

    /**
     * Filter out the checks from a reference
     *
     * @throws Exception
     *             the exception
     */
    @Test
    public void getCheckRunsWithParams() throws Exception {
        final int expectedCount = 1;
        // Use github-api repository as it has checks set up
        final Map<String, Object> params = new HashMap<>(1);
        params.put("check_name", "build-only (Java 17)");
        PagedIterable<GHCheckRun> checkRuns = gitHub.getOrganization("hub4j")
                .getRepository("github-api")
                .getCheckRuns("54d60fbb53b4efa19f3081417bfb6a1de30c55e4", params);

        // Check if the checkruns are all succeeded and if we got all of them
        int checkRunsCount = 0;
        for (GHCheckRun checkRun : checkRuns) {
            assertThat(checkRun.getConclusion(), equalTo(Conclusion.SUCCESS));
            checkRunsCount++;
        }
        assertThat(checkRunsCount, equalTo(expectedCount));
    }

    /**
     * Gets the last commit status.
     *
     * @throws Exception
     *             the exception
     */
    @Test
    public void getLastCommitStatus() throws Exception {
        GHCommitStatus status = getRepository().getLastCommitStatus("8051615eff597f4e49f4f47625e6fc2b49f26bfc");
        assertThat(status.getId(), equalTo(9027542286L));
        assertThat(status.getState(), equalTo(GHCommitState.SUCCESS));
        assertThat(status.getContext(), equalTo("ci/circleci: build"));
    }

    /**
     * List commits between.
     *
     * @throws Exception
     *             the exception
     */
    @Test
    public void listCommitsBetween() throws Exception {
        GHRepository repository = getRepository();
        int startingCount = mockGitHub.getRequestCount();
        GHCompare compare = repository.getCompare("e46a9f3f2ac55db96de3c5c4706f2813b3a96465",
                "8051615eff597f4e49f4f47625e6fc2b49f26bfc");
        int actualCount = 0;
        for (GHCompare.Commit item : compare.listCommits().withPageSize(5)) {
            assertThat(item, notNullValue());
            actualCount++;
        }
        assertThat(compare.getTotalCommits(), is(9));
        assertThat(actualCount, is(9));
        assertThat(mockGitHub.getRequestCount(), equalTo(startingCount + 1));
    }

    /**
     * List commits between paginated.
     *
     * @throws Exception
     *             the exception
     */
    @Test
    public void listCommitsBetweenPaginated() throws Exception {
        GHRepository repository = getRepository();
        int startingCount = mockGitHub.getRequestCount();
        repository.setCompareUsePaginatedCommits(true);
        GHCompare compare = repository.getCompare("e46a9f3f2ac55db96de3c5c4706f2813b3a96465",
                "8051615eff597f4e49f4f47625e6fc2b49f26bfc");
        int actualCount = 0;
        for (GHCompare.Commit item : compare.listCommits().withPageSize(5)) {
            assertThat(item, notNullValue());
            actualCount++;
        }
        assertThat(compare.getTotalCommits(), is(9));
        assertThat(actualCount, is(9));
        assertThat(mockGitHub.getRequestCount(), equalTo(startingCount + 3));
    }

    /**
     * Gets the commits between over 250.
     *
     * @throws Exception
     *             the exception
     */
    @Test
    public void getCommitsBetweenOver250() throws Exception {
        GHRepository repository = getRepository();
        int startingCount = mockGitHub.getRequestCount();
        GHCompare compare = repository.getCompare("4261c42949915816a9f246eb14c3dfd21a637bc2",
                "94ff089e60064bfa43e374baeb10846f7ce82f40");
        int actualCount = 0;
        for (GHCompare.Commit item : compare.getCommits()) {
            assertThat(item, notNullValue());
            actualCount++;
        }
        assertThat(compare.getTotalCommits(), is(283));
        assertThat(actualCount, is(250));
        assertThat(mockGitHub.getRequestCount(), equalTo(startingCount + 1));

        // Additional GHCompare checks
        assertThat(compare.getAheadBy(), equalTo(283));
        assertThat(compare.getBehindBy(), equalTo(0));
        assertThat(compare.getStatus(), equalTo(GHCompare.Status.ahead));
        assertThat(compare.getDiffUrl().toString(),
                endsWith(
                        "compare/4261c42949915816a9f246eb14c3dfd21a637bc2...94ff089e60064bfa43e374baeb10846f7ce82f40.diff"));
        assertThat(compare.getHtmlUrl().toString(),
                endsWith(
                        "compare/4261c42949915816a9f246eb14c3dfd21a637bc2...94ff089e60064bfa43e374baeb10846f7ce82f40"));
        assertThat(compare.getPatchUrl().toString(),
                endsWith(
                        "compare/4261c42949915816a9f246eb14c3dfd21a637bc2...94ff089e60064bfa43e374baeb10846f7ce82f40.patch"));
        assertThat(compare.getPermalinkUrl().toString(),
                endsWith("compare/hub4j-test-org:4261c42...hub4j-test-org:94ff089"));
        assertThat(compare.getUrl().toString(),
                endsWith(
                        "compare/4261c42949915816a9f246eb14c3dfd21a637bc2...94ff089e60064bfa43e374baeb10846f7ce82f40"));

        assertThat(compare.getBaseCommit().getSHA1(), equalTo("4261c42949915816a9f246eb14c3dfd21a637bc2"));

        assertThat(compare.getMergeBaseCommit().getSHA1(), equalTo("4261c42949915816a9f246eb14c3dfd21a637bc2"));
        // it appears this field is not present in the returned JSON. Strange.
        assertThat(compare.getMergeBaseCommit().getCommit().getSha(), nullValue());
        assertThat(compare.getMergeBaseCommit().getCommit().getUrl(),
                endsWith("/commits/4261c42949915816a9f246eb14c3dfd21a637bc2"));
        assertThat(compare.getMergeBaseCommit().getCommit().getMessage(),
                endsWith("[maven-release-plugin] prepare release github-api-1.123"));
        assertThat(compare.getMergeBaseCommit().getCommit().getAuthor().getName(), equalTo("Liam Newman"));
        assertThat(compare.getMergeBaseCommit().getCommit().getCommitter().getName(), equalTo("Liam Newman"));

        assertThat(compare.getMergeBaseCommit().getCommit().getTree().getSha(),
                equalTo("5da98090976978c93aba0bdfa550e05675543f99"));
        assertThat(compare.getMergeBaseCommit().getCommit().getTree().getUrl(),
                endsWith("/git/trees/5da98090976978c93aba0bdfa550e05675543f99"));

        assertThat(compare.getFiles().length, equalTo(300));
        assertThat(compare.getFiles()[0].getFileName(), equalTo(".github/PULL_REQUEST_TEMPLATE.md"));
        assertThat(compare.getFiles()[0].getLinesAdded(), equalTo(8));
        assertThat(compare.getFiles()[0].getLinesChanged(), equalTo(15));
        assertThat(compare.getFiles()[0].getLinesDeleted(), equalTo(7));
        assertThat(compare.getFiles()[0].getFileName(), equalTo(".github/PULL_REQUEST_TEMPLATE.md"));
        assertThat(compare.getFiles()[0].getPatch(), startsWith("@@ -1,15 +1,16 @@"));
        assertThat(compare.getFiles()[0].getPreviousFilename(), nullValue());
        assertThat(compare.getFiles()[0].getStatus(), equalTo("modified"));
        assertThat(compare.getFiles()[0].getSha(), equalTo("e4234f5f6f39899282a6ef1edff343ae1269222e"));

        assertThat(compare.getFiles()[0].getBlobUrl().toString(),
                endsWith("/blob/94ff089e60064bfa43e374baeb10846f7ce82f40/.github/PULL_REQUEST_TEMPLATE.md"));
        assertThat(compare.getFiles()[0].getRawUrl().toString(),
                endsWith("/raw/94ff089e60064bfa43e374baeb10846f7ce82f40/.github/PULL_REQUEST_TEMPLATE.md"));
    }

    /**
     * Gets the commits between paged.
     *
     * @throws Exception
     *             the exception
     */
    @Test
    public void getCommitsBetweenPaged() throws Exception {
        GHRepository repository = getRepository();
        int startingCount = mockGitHub.getRequestCount();
        repository.setCompareUsePaginatedCommits(true);
        GHCompare compare = repository.getCompare("4261c42949915816a9f246eb14c3dfd21a637bc2",
                "94ff089e60064bfa43e374baeb10846f7ce82f40");
        int actualCount = 0;
        for (GHCompare.Commit item : compare.getCommits()) {
            assertThat(item, notNullValue());
            actualCount++;
        }
        assertThat(compare.getTotalCommits(), is(283));
        assertThat(actualCount, is(283));
        assertThat(mockGitHub.getRequestCount(), equalTo(startingCount + 4));
    }

    /**
     * Creates the dispatch event without client payload.
     *
     * @throws Exception
     *             the exception
     */
    @Test
    public void createDispatchEventWithoutClientPayload() throws Exception {
        GHRepository repository = getTempRepository();
        repository.dispatch("test", null);
    }

    /**
     * Creates the dispatch event with client payload.
     *
     * @throws Exception
     *             the exception
     */
    @Test
    public void createDispatchEventWithClientPayload() throws Exception {
        GHRepository repository = getTempRepository();
        Map<String, Object> clientPayload = new HashMap<>();
        clientPayload.put("name", "joe.doe");
        clientPayload.put("list", new ArrayList<>());
        repository.dispatch("test", clientPayload);
    }

    /**
     * Creates the secret.
     *
     * @throws Exception
     *             the exception
     */
    @Test
    public void createSecret() throws Exception {
        GHRepository repo = getTempRepository();
        repo.createSecret("secret", "encrypted", "public");
    }

    /**
     * Test to check star method by verifying stargarzer count.
     *
     * @throws Exception
     *             the exception
     */
    @Test
    public void starTest() throws Exception {
        String owner = "hub4j-test-org";
        GHRepository repository = getRepository();
        assertThat(repository.getOwner().getLogin(), equalTo(owner));
        assertThat(repository.getStargazersCount(), is(0));
        repository.star();
        assertThat(repository.listStargazers2().toList().size(), is(1));
        repository.unstar();
        assertThat(repository.listStargazers().toList().size(), is(0));
    }

    /**
     * Test to check getRepoVariable method.
     *
     * @throws Exception
     *             the exception
     */
    @Test
    public void testRepoActionVariable() throws Exception {
        GHRepository repository = getRepository();
        GHRepositoryVariable variable = repository.getRepoVariable("myvar");
        assertThat(variable.getValue(), is("this is my var value"));
    }

    /**
<<<<<<< HEAD
     * Test create repo action variable.
     *
     * @throws IOException
     *             the exception
     */
    @Test
    public void testCreateRepoActionVariable() throws IOException {
        GHRepository repository = getRepository();
        repository.createVariable("MYNEWVARIABLE", "mynewvalue");
        GHRepositoryVariable variable = repository.getVariable("mynewvariable");
        assertThat(variable.getName(), is("MYNEWVARIABLE"));
        assertThat(variable.getValue(), is("mynewvalue"));
    }

    /**
     * Test update repo action variable.
     *
     * @throws IOException
     *             the exception
     */
    @Test
    public void testUpdateRepoActionVariable() throws IOException {
        GHRepository repository = getRepository();
        GHRepositoryVariable variable = repository.getVariable("MYNEWVARIABLE");
        variable.set().value("myupdatevalue");
        variable = repository.getVariable("MYNEWVARIABLE");
        assertThat(variable.getValue(), is("myupdatevalue"));
    }

    /**
     * Test delete repo action variable.
     *
     * @throws IOException
     *             the exception
     */
    @Test
    public void testDeleteRepoActionVariable() throws IOException {
        GHRepository repository = getRepository();
        GHRepositoryVariable variable = repository.getVariable("mynewvariable");
        variable.delete();
        Assert.assertThrows(GHFileNotFoundException.class, () -> repository.getVariable("mynewvariable"));
    }

    /**
     * Test demoing the issue with a user having the maintain permission on a repository.
=======
     * Test checking the permission fallback mechanism in case the Github API changes. The test was recorded at a time a
     * new permission was added by mistake. If a re-recording it is needed, you'll like have to manually edit the
     * generated mocks to get a non existing permission See
     * https://github.com/hub4j/github-api/issues/1671#issuecomment-1577515662 for the details.
>>>>>>> 406fc7e7
     *
     * @throws IOException
     *             the exception
     */
    @Test
    public void cannotRetrievePermissionMaintainUser() throws IOException {
        GHRepository r = gitHub.getRepository("hub4j-test-org/maintain-permission-issue");
        GHPermissionType permission = r.getPermission("alecharp");
        assertThat(permission.toString(), is("UNKNOWN"));
    }

}<|MERGE_RESOLUTION|>--- conflicted
+++ resolved
@@ -1597,7 +1597,6 @@
     }
 
     /**
-<<<<<<< HEAD
      * Test create repo action variable.
      *
      * @throws IOException
@@ -1643,12 +1642,11 @@
 
     /**
      * Test demoing the issue with a user having the maintain permission on a repository.
-=======
+     *
      * Test checking the permission fallback mechanism in case the Github API changes. The test was recorded at a time a
      * new permission was added by mistake. If a re-recording it is needed, you'll like have to manually edit the
      * generated mocks to get a non existing permission See
      * https://github.com/hub4j/github-api/issues/1671#issuecomment-1577515662 for the details.
->>>>>>> 406fc7e7
      *
      * @throws IOException
      *             the exception
