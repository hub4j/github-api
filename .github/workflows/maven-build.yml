--- conflicted
+++ resolved
@@ -61,13 +61,8 @@
       if: matrix.os != 'windows' && startsWith(matrix.java, '8')
       run: mvn -B clean install -D enable-ci --file pom.xml
     - name: Codecov Report 
-<<<<<<< HEAD
       if: matrix.os != 'windows' && startsWith(matrix.java, '8')
-      uses: codecov/codecov-action@v2.0.3  
-=======
-      if: matrix.os != 'windows' && matrix.java == '8'
       uses: codecov/codecov-action@v2.1.0  
->>>>>>> 8f3a1003
     # JDK 11+
     - name: Maven Install without Code Coverage
       if: matrix.os == 'windows' && !startsWith(matrix.java, '8')
