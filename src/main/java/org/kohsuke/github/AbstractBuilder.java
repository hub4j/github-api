--- conflicted
+++ resolved
@@ -51,9 +51,6 @@
     @Nonnull
     protected final Requester requester;
 
-    @Nonnull
-    protected final GitHub root;
-
     // TODO: Not sure how update-in-place behavior should be controlled
     // However, it certainly can be controlled dynamically down to the instance level or inherited for all children of
     // some
@@ -78,11 +75,7 @@
             @Nonnull Class<S> intermediateReturnType,
             @Nonnull GitHub root,
             @CheckForNull R baseInstance) {
-<<<<<<< HEAD
-        this.root = root;
-=======
         super(root);
->>>>>>> a585b495
         this.requester = root.createRequest();
         this.returnType = finalReturnType;
         this.commitChangesImmediately = returnType.equals(intermediateReturnType);
