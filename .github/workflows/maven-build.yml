name: CI

on:
  push:
    branches:
      - main
      - main-2.x
      - '!/refs/heads/dependabot/*'
  pull_request:
    branches:
      - '*'
      - '!/refs/heads/patch*'

# this is required by spotless for JDK 16+
env:
  JAVA_11_PLUS_MAVEN_OPTS: "--add-opens jdk.compiler/com.sun.tools.javac.util=ALL-UNNAMED --add-opens jdk.compiler/com.sun.tools.javac.file=ALL-UNNAMED --add-opens jdk.compiler/com.sun.tools.javac.parser=ALL-UNNAMED --add-opens jdk.compiler/com.sun.tools.javac.tree=ALL-UNNAMED --add-opens jdk.compiler/com.sun.tools.javac.api=ALL-UNNAMED"

permissions:
  contents: read

jobs:
  build:
    name: build-only (Java 17)
    runs-on: ubuntu-latest
    strategy:
      fail-fast: true
    steps:
    - uses: actions/checkout@v5
    - name: Set up JDK
      uses: actions/setup-java@v5
      with:
        java-version: 17
        distribution: 'temurin'
        cache: 'maven'
    - name: Maven Install (skipTests)
      env:
        MAVEN_OPTS: ${{ env.JAVA_11_PLUS_MAVEN_OPTS }}
      run: mvn -B clean install -DskipTests --file pom.xml
    - uses: actions/upload-artifact@v4
      with:
        name: maven-target-directory
        path: target/
        retention-days: 3
  site:
    name: site (Java 17)
    runs-on: ubuntu-latest
    strategy:
      fail-fast: false
    steps:
    - uses: actions/checkout@v5
    - name: Set up JDK
      uses: actions/setup-java@v5
      with:
        java-version: 17
        distribution: 'temurin'
        cache: 'maven'
    - name: Maven Site
      env:
        MAVEN_OPTS: ${{ env.JAVA_11_PLUS_MAVEN_OPTS }}
      # running install site seems to more closely imitate real site deployment,
      # more likely to prevent failed deployment
      run: mvn -B clean install site -DskipTests --file pom.xml
  test-bridged:
    name: build-and-test Bridged (Java 17)
    # Does not require build output, but orders execution to prevent launching test workflows when simple build fails 
    needs: build
    runs-on: ubuntu-latest
    strategy:
      fail-fast: true
    steps:
    - uses: actions/checkout@v5
    - name: Set up JDK
      uses: actions/setup-java@v5
      with:
        java-version: 17
        distribution: 'temurin'
        cache: 'maven'
    - name: Maven Install (skipTests)
      env:
        MAVEN_OPTS: ${{ env.JAVA_11_PLUS_MAVEN_OPTS }}
      run: mvn -B clean install -Pbridged -D enable-ci --file pom.xml "-Dsurefire.argLine=--add-opens java.base/java.net=ALL-UNNAMED"
  test:
    name: test (${{ matrix.os }}, Java ${{ matrix.java }})
    # Does not require build output, but orders execution to prevent launching test workflows when simple build fails 
    needs: build
    runs-on: ${{ matrix.os }}-latest
    strategy:
      fail-fast: false
      matrix:
        os: [ ubuntu, windows ]
        java: [ 17, 21 ]
    steps:
    - uses: actions/checkout@v5
    - name: Set up JDK
      uses: actions/setup-java@v5
      with:
        java-version: ${{ matrix.java }}
        distribution: 'temurin'
        cache: 'maven'
    # JDK 11+
    - name: Maven Install without Code Coverage
      if: matrix.os == 'windows'
      env:
        MAVEN_OPTS: ${{ env.JAVA_11_PLUS_MAVEN_OPTS }}
      run: mvn -B clean install -D japicmp.skip=true --file pom.xml "-Dsurefire.argLine=--add-opens java.base/java.net=ALL-UNNAMED"
    - name: Maven Install with Code Coverage
      if: matrix.os != 'windows'
      env:
        MAVEN_OPTS: ${{ env.JAVA_11_PLUS_MAVEN_OPTS }}
      run: mvn -B clean install -D enable-ci --file pom.xml "-Dsurefire.argLine=--add-opens java.base/java.net=ALL-UNNAMED"
    - name: Save coverage data
      if: matrix.os == 'ubuntu' && matrix.java == '17'
      uses: actions/upload-artifact@v4
      with:
        name: maven-test-target-directory
        path: target/
        retention-days: 3
  codecov-upload:
    name: codecov-upload (Upload to codecov.io)
    needs: test
    runs-on: ubuntu-latest
    steps:
<<<<<<< HEAD
    - uses: actions/checkout@v4
    - uses: actions/download-artifact@v5
=======
    - uses: actions/checkout@v5
    - uses: actions/download-artifact@v4
>>>>>>> d15396ff
      with:
        name: maven-test-target-directory
        path: target
    - name: Codecov Report
      uses: codecov/codecov-action@v5.5.0
      with:
        # Codecov token from https://app.codecov.io/gh/hub4j/github-api/settings
        token: ${{ secrets.CODECOV_TOKEN }}
        fail_ci_if_error: true
        verbose: true

  test-java-11:
    name: test Java 11 (no-build)
    needs: build
    runs-on: ubuntu-latest
    steps:
<<<<<<< HEAD
    - uses: actions/checkout@v4
    - uses: actions/download-artifact@v5
=======
    - uses: actions/checkout@v5
    - uses: actions/download-artifact@v4
>>>>>>> d15396ff
      with:
        name: maven-target-directory
        path: target
    - name: Set up JDK
      uses: actions/setup-java@v5
      with:
        java-version: 11
        distribution: 'temurin'
        cache: 'maven'
    - name: Maven Test (no build) Java 11
      run: mvn -B surefire:test -DfailIfNoTests -Dsurefire.excludesFile=src/test/resources/slow-or-flaky-tests.txt<|MERGE_RESOLUTION|>--- conflicted
+++ resolved
@@ -120,13 +120,8 @@
     needs: test
     runs-on: ubuntu-latest
     steps:
-<<<<<<< HEAD
-    - uses: actions/checkout@v4
+    - uses: actions/checkout@v5
     - uses: actions/download-artifact@v5
-=======
-    - uses: actions/checkout@v5
-    - uses: actions/download-artifact@v4
->>>>>>> d15396ff
       with:
         name: maven-test-target-directory
         path: target
@@ -143,13 +138,8 @@
     needs: build
     runs-on: ubuntu-latest
     steps:
-<<<<<<< HEAD
-    - uses: actions/checkout@v4
+    - uses: actions/checkout@v5
     - uses: actions/download-artifact@v5
-=======
-    - uses: actions/checkout@v5
-    - uses: actions/download-artifact@v4
->>>>>>> d15396ff
       with:
         name: maven-target-directory
         path: target
