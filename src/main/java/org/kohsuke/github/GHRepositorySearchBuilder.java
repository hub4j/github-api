--- conflicted
+++ resolved
@@ -236,64 +236,9 @@
         UPDATED
     }
 
-<<<<<<< HEAD
-=======
-    /**
-     * The enum for Fork search mode.
-     *
-     * @deprecated Kept for backward compatibility. Use {@link GHFork} instead.
-     */
-    @Deprecated
-    public enum Fork {
-
-        /**
-         * Search in the parent repository and in forks with more stars than the parent repository.
-         *
-         * Forks with the same or fewer stars than the parent repository are still ignored.
-         */
-        PARENT_AND_FORKS("true"),
-
-        /**
-         * Search only in forks with more stars than the parent repository.
-         *
-         * The parent repository is ignored. If no forks have more stars than the parent, no results will be returned.
-         */
-        FORKS_ONLY("only"),
-
-        /**
-         * (Default) Search only the parent repository.
-         *
-         * Forks are ignored.
-         */
-        PARENT_ONLY("");
-
-        private String filterMode;
-
-        /**
-         * Instantiates a new fork.
-         *
-         * @param mode
-         *            the mode
-         */
-        Fork(final String mode) {
-            this.filterMode = mode;
-        }
-
-        /**
-         * To string.
-         *
-         * @return the string
-         */
-        @Override
-        public String toString() {
-            return filterMode;
-        }
-    }
-
     @SuppressFBWarnings(
             value = { "UWF_UNWRITTEN_PUBLIC_OR_PROTECTED_FIELD", "UWF_UNWRITTEN_FIELD", "NP_UNWRITTEN_FIELD" },
             justification = "JSON API")
->>>>>>> e7a2c02b
     private static class RepositorySearchResult extends SearchResult<GHRepository> {
         private GHRepository[] items;
 
