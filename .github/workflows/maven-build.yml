name: CI

on:
  push:
    branches:
      - main
      - '!/refs/heads/dependabot/*'
  pull_request:
    branches:
      - '*'
      - '!/refs/heads/patch*'

# this is required by spotless for JDK 16+
env:
  JAVA_11_PLUS_MAVEN_OPTS: "--add-opens jdk.compiler/com.sun.tools.javac.util=ALL-UNNAMED --add-opens jdk.compiler/com.sun.tools.javac.file=ALL-UNNAMED --add-opens jdk.compiler/com.sun.tools.javac.parser=ALL-UNNAMED --add-opens jdk.compiler/com.sun.tools.javac.tree=ALL-UNNAMED --add-opens jdk.compiler/com.sun.tools.javac.api=ALL-UNNAMED"

permissions:
  contents: read

jobs:
  build:
    name: build-only (Java 17)
    runs-on: ubuntu-latest
    strategy:
      fail-fast: true
    steps:
    - uses: actions/checkout@v4
    - name: Set up JDK
      uses: actions/setup-java@v4
      with:
        java-version: 17
        distribution: 'temurin'
        cache: 'maven'
    - name: Maven Install (skipTests)
      env:
        MAVEN_OPTS: ${{ env.JAVA_11_PLUS_MAVEN_OPTS }}
      run: mvn -B clean install -DskipTests --file pom.xml
  site:
    name: site (Java 17)
    runs-on: ubuntu-latest
    strategy:
      fail-fast: false
    steps:
    - uses: actions/checkout@v4
    - name: Set up JDK
      uses: actions/setup-java@v4
      with:
        java-version: 17
        distribution: 'temurin'
        cache: 'maven'
    - name: Maven Site
      env:
        MAVEN_OPTS: ${{ env.JAVA_11_PLUS_MAVEN_OPTS }}
      run: mvn -B clean site -D enable-ci --file pom.xml
  test:
    name: test (${{ matrix.os }}, Java ${{ matrix.java }})
    runs-on: ${{ matrix.os }}-latest
    strategy:
      fail-fast: false
      matrix:
        os: [ ubuntu, windows ]
        java: [ 11, 17 ]
    steps:
    - uses: actions/checkout@v4
    - name: Set up JDK
      uses: actions/setup-java@v4
      with:
        java-version: ${{ matrix.java }}
        distribution: 'temurin'
        cache: 'maven'
    # JDK 11+
    - name: Maven Install without Code Coverage
      if: matrix.os == 'windows'
      env:
        MAVEN_OPTS: ${{ env.JAVA_11_PLUS_MAVEN_OPTS }}
      run: mvn -B clean install -D japicmp.skip=true --file pom.xml "-Dsurefire.argLine=--add-opens java.base/java.net=ALL-UNNAMED"
    - name: Maven Install with Code Coverage
      if: matrix.os != 'windows'
      env:
        MAVEN_OPTS: ${{ env.JAVA_11_PLUS_MAVEN_OPTS }}
      run: mvn -B clean install -D enable-ci --file pom.xml "-Dsurefire.argLine=--add-opens java.base/java.net=ALL-UNNAMED"
    - name: Codecov Report
      if: matrix.os == 'ubuntu' && matrix.java == '17'
<<<<<<< HEAD
      uses: codecov/codecov-action@v4.1.0
=======
      uses: codecov/codecov-action@v4.4.1

  test-java-8:
    name: test Java 8 (no-build)
    needs: build
    runs-on: ubuntu-latest
    steps:
    - uses: actions/checkout@v4
    - uses: actions/download-artifact@v4
      with:
        name: maven-target-directory
        path: target
    - name: Set up JDK
      uses: actions/setup-java@v4
      with:
        java-version: 8
        distribution: 'temurin'
        cache: 'maven'
    - name: Maven Test (no build) Java 8
      run: mvn -B surefire:test -DfailIfNoTests -Dsurefire.excludesFile=src/test/resources/slow-or-flaky-tests.txt
>>>>>>> e7a2c02b
<|MERGE_RESOLUTION|>--- conflicted
+++ resolved
@@ -81,27 +81,4 @@
       run: mvn -B clean install -D enable-ci --file pom.xml "-Dsurefire.argLine=--add-opens java.base/java.net=ALL-UNNAMED"
     - name: Codecov Report
       if: matrix.os == 'ubuntu' && matrix.java == '17'
-<<<<<<< HEAD
-      uses: codecov/codecov-action@v4.1.0
-=======
-      uses: codecov/codecov-action@v4.4.1
-
-  test-java-8:
-    name: test Java 8 (no-build)
-    needs: build
-    runs-on: ubuntu-latest
-    steps:
-    - uses: actions/checkout@v4
-    - uses: actions/download-artifact@v4
-      with:
-        name: maven-target-directory
-        path: target
-    - name: Set up JDK
-      uses: actions/setup-java@v4
-      with:
-        java-version: 8
-        distribution: 'temurin'
-        cache: 'maven'
-    - name: Maven Test (no build) Java 8
-      run: mvn -B surefire:test -DfailIfNoTests -Dsurefire.excludesFile=src/test/resources/slow-or-flaky-tests.txt
->>>>>>> e7a2c02b
+      uses: codecov/codecov-action@v4.4.1