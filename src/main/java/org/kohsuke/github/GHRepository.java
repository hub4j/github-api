/*
 * The MIT License
 *
 * Copyright (c) 2010, Kohsuke Kawaguchi
 *
 * Permission is hereby granted, free of charge, to any person obtaining a copy
 * of this software and associated documentation files (the "Software"), to deal
 * in the Software without restriction, including without limitation the rights
 * to use, copy, modify, merge, publish, distribute, sublicense, and/or sell
 * copies of the Software, and to permit persons to whom the Software is
 * furnished to do so, subject to the following conditions:
 *
 * The above copyright notice and this permission notice shall be included in
 * all copies or substantial portions of the Software.
 *
 * THE SOFTWARE IS PROVIDED "AS IS", WITHOUT WARRANTY OF ANY KIND, EXPRESS OR
 * IMPLIED, INCLUDING BUT NOT LIMITED TO THE WARRANTIES OF MERCHANTABILITY,
 * FITNESS FOR A PARTICULAR PURPOSE AND NONINFRINGEMENT. IN NO EVENT SHALL THE
 * AUTHORS OR COPYRIGHT HOLDERS BE LIABLE FOR ANY CLAIM, DAMAGES OR OTHER
 * LIABILITY, WHETHER IN AN ACTION OF CONTRACT, TORT OR OTHERWISE, ARISING FROM,
 * OUT OF OR IN CONNECTION WITH THE SOFTWARE OR THE USE OR OTHER DEALINGS IN
 * THE SOFTWARE.
 */
package org.kohsuke.github;

import com.fasterxml.jackson.annotation.JsonProperty;
import com.infradna.tool.bridge_method_injector.WithBridgeMethods;
import edu.umd.cs.findbugs.annotations.CheckForNull;
import edu.umd.cs.findbugs.annotations.NonNull;
import edu.umd.cs.findbugs.annotations.SuppressFBWarnings;
import org.apache.commons.lang3.StringUtils;
import org.kohsuke.github.function.InputStreamFunction;
import org.kohsuke.github.internal.EnumUtils;

import java.io.FileNotFoundException;
import java.io.IOException;
import java.io.InputStream;
import java.io.InputStreamReader;
import java.io.InterruptedIOException;
import java.io.Reader;
import java.net.URL;
import java.util.AbstractSet;
import java.util.ArrayList;
import java.util.Collection;
import java.util.Collections;
import java.util.Date;
import java.util.HashMap;
import java.util.HashSet;
import java.util.Iterator;
import java.util.LinkedHashSet;
import java.util.List;
import java.util.Locale;
import java.util.Map;
import java.util.Set;
import java.util.TreeMap;
import java.util.WeakHashMap;

import javax.annotation.Nonnull;
import javax.annotation.Nullable;

import static java.util.Arrays.asList;
import static java.util.Objects.requireNonNull;

// TODO: Auto-generated Javadoc
/**
 * A repository on GitHub.
 *
 * @author Kohsuke Kawaguchi
 */
@SuppressWarnings({ "UnusedDeclaration" })
@SuppressFBWarnings(value = { "UWF_UNWRITTEN_PUBLIC_OR_PROTECTED_FIELD", "UWF_UNWRITTEN_FIELD", "NP_UNWRITTEN_FIELD" },
        justification = "JSON API")
public class GHRepository extends GHObject {

    private String nodeId, description, homepage, name, full_name;

    private String html_url; // this is the UI

    /*
     * The license information makes use of the preview API.
     *
     * See: https://developer.github.com/v3/licenses/
     */
    private GHLicense license;

    private String git_url, ssh_url, clone_url, svn_url, mirror_url;

    private GHUser owner; // not fully populated. beware.

    private boolean has_issues, has_wiki, fork, has_downloads, has_pages, archived, disabled, has_projects;

    private boolean allow_squash_merge;

    private boolean allow_merge_commit;

    private boolean allow_rebase_merge;

    private boolean allow_forking;

    private boolean delete_branch_on_merge;

    @JsonProperty("private")
    private boolean _private;

    private String visibility;

    private int forks_count, stargazers_count, watchers_count, size, open_issues_count, subscribers_count;

    private String pushed_at;

    private Map<Integer, GHMilestone> milestones = Collections.synchronizedMap(new WeakHashMap<>());

    private String default_branch, language;

    private GHRepository template_repository;

    private Map<String, GHCommit> commits = Collections.synchronizedMap(new WeakHashMap<>());

    @SkipFromToString
    private GHRepoPermission permissions;

    private GHRepository source, parent;

    private Boolean isTemplate;
    private boolean compareUsePaginatedCommits;

    /**
     * Read.
     *
     * @param root
     *            the root
     * @param owner
     *            the owner
     * @param name
     *            the name
     * @return the GH repository
     * @throws IOException
     *             Signals that an I/O exception has occurred.
     */
    static GHRepository read(GitHub root, String owner, String name) throws IOException {
        return root.createRequest().withUrlPath("/repos/" + owner + '/' + name).fetch(GHRepository.class);
    }

    /**
     * Create deployment gh deployment builder.
     *
     * @param ref
     *            the ref
     * @return the gh deployment builder
     */
    public GHDeploymentBuilder createDeployment(String ref) {
        return new GHDeploymentBuilder(this, ref);
    }

    /**
     * Gets deployment statuses.
     *
     * @param id
     *            the id
     * @return the deployment statuses
     * @throws IOException
     *             the io exception
     * @deprecated Use {@code getDeployment(id).listStatuses()}
     */
    @Deprecated
    public PagedIterable<GHDeploymentStatus> getDeploymentStatuses(final int id) throws IOException {
        return getDeployment(id).listStatuses();
    }

    /**
     * List deployments paged iterable.
     *
     * @param sha
     *            the sha
     * @param ref
     *            the ref
     * @param task
     *            the task
     * @param environment
     *            the environment
     * @return the paged iterable
     */
    public PagedIterable<GHDeployment> listDeployments(String sha, String ref, String task, String environment) {
        return root().createRequest()
                .with("sha", sha)
                .with("ref", ref)
                .with("task", task)
                .with("environment", environment)
                .withUrlPath(getApiTailUrl("deployments"))
                .toIterable(GHDeployment[].class, item -> item.wrap(this));
    }

    /**
     * Obtains a single {@link GHDeployment} by its ID.
     *
     * @param id
     *            the id
     * @return the deployment
     * @throws IOException
     *             the io exception
     */
    public GHDeployment getDeployment(long id) throws IOException {
        return root().createRequest()
                .withUrlPath(getApiTailUrl("deployments/" + id))
                .fetch(GHDeployment.class)
                .wrap(this);
    }

    /**
     * Gets deploy status.
     *
     * @param deploymentId
     *            the deployment id
     * @param ghDeploymentState
     *            the gh deployment state
     * @return the deploy status
     * @throws IOException
     *             the io exception
     * @deprecated Use {@code getDeployment(deploymentId).createStatus(ghDeploymentState)}
     */
    @Deprecated
    public GHDeploymentStatusBuilder createDeployStatus(int deploymentId, GHDeploymentState ghDeploymentState)
            throws IOException {
        return getDeployment(deploymentId).createStatus(ghDeploymentState);
    }

    static class GHRepoPermission {
        boolean pull, push, admin;
    }

    /**
     * Gets node id.
     *
     * @return the node id
     */
    public String getNodeId() {
        return nodeId;
    }

    /**
     * Gets description.
     *
     * @return the description
     */
    public String getDescription() {
        return description;
    }

    /**
     * Gets homepage.
     *
     * @return the homepage
     */
    public String getHomepage() {
        return homepage;
    }

    /**
     * Gets the git:// URL to this repository, such as "git://github.com/kohsuke/jenkins.git" This URL is read-only.
     *
     * @return the git transport url
     */
    public String getGitTransportUrl() {
        return git_url;
    }

    /**
     * Gets the HTTPS URL to this repository, such as "https://github.com/kohsuke/jenkins.git" This URL is read-only.
     *
     * @return the http transport url
     */
    public String getHttpTransportUrl() {
        return clone_url;
    }

    /**
     * Git http transport url string.
     *
     * @return the string
     * @deprecated Typo of {@link #getHttpTransportUrl()}
     */
    @Deprecated
    public String gitHttpTransportUrl() {
        return clone_url;
    }

    /**
     * Gets the Subversion URL to access this repository: https://github.com/rails/rails
     *
     * @return the svn url
     */
    public String getSvnUrl() {
        return svn_url;
    }

    /**
     * Gets the Mirror URL to access this repository: https://github.com/apache/tomee mirrored from
     * git://git.apache.org/tomee.git
     *
     * @return the mirror url
     */
    public String getMirrorUrl() {
        return mirror_url;
    }

    /**
     * Gets the SSH URL to access this repository, such as git@github.com:rails/rails.git
     *
     * @return the ssh url
     */
    public String getSshUrl() {
        return ssh_url;
    }

    /**
     * Gets the html url.
     *
     * @return the html url
     */
    public URL getHtmlUrl() {
        return GitHubClient.parseURL(html_url);
    }

    /**
     * Short repository name without the owner. For example 'jenkins' in case of http://github.com/jenkinsci/jenkins
     *
     * @return the name
     */
    public String getName() {
        return name;
    }

    /**
     * Full repository name including the owner or organization. For example 'jenkinsci/jenkins' in case of
     * http://github.com/jenkinsci/jenkins
     *
     * @return the full name
     */
    public String getFullName() {
        return full_name;
    }

    /**
     * Has pull access boolean.
     *
     * @return the boolean
     */
    public boolean hasPullAccess() {
        return permissions != null && permissions.pull;
    }

    /**
     * Has push access boolean.
     *
     * @return the boolean
     */
    public boolean hasPushAccess() {
        return permissions != null && permissions.push;
    }

    /**
     * Has admin access boolean.
     *
     * @return the boolean
     */
    public boolean hasAdminAccess() {
        return permissions != null && permissions.admin;
    }

    /**
     * Gets the primary programming language.
     *
     * @return the language
     */
    public String getLanguage() {
        return language;
    }

    /**
     * Gets owner.
     *
     * @return the owner
     * @throws IOException
     *             the io exception
     */
    @SuppressFBWarnings(value = { "EI_EXPOSE_REP" }, justification = "Expected behavior")
    public GHUser getOwner() throws IOException {
        return isOffline() ? owner : root().getUser(getOwnerName()); // because 'owner' isn't fully populated
    }

    /**
     * Gets issue.
     *
     * @param id
     *            the id
     * @return the issue
     * @throws IOException
     *             the io exception
     */
    public GHIssue getIssue(int id) throws IOException {
        return root().createRequest().withUrlPath(getApiTailUrl("issues/" + id)).fetch(GHIssue.class).wrap(this);
    }

    /**
     * Create issue gh issue builder.
     *
     * @param title
     *            the title
     * @return the gh issue builder
     */
    public GHIssueBuilder createIssue(String title) {
        return new GHIssueBuilder(this, title);
    }

    /**
     * Gets issues.
     *
     * @param state
     *            the state
     * @return the issues
     * @throws IOException
     *             the io exception
     */
    public List<GHIssue> getIssues(GHIssueState state) throws IOException {
        return queryIssues().state(state).list().toList();
    }

    /**
     * Gets issues.
     *
     * @param state
     *            the state
     * @param milestone
     *            the milestone
     * @return the issues
     * @throws IOException
     *             the io exception
     */
    public List<GHIssue> getIssues(GHIssueState state, GHMilestone milestone) throws IOException {
        return queryIssues().milestone(milestone == null ? "none" : "" + milestone.getNumber())
                .state(state)
                .list()
                .toList();
    }

    /**
     * Lists up all the issues in this repository.
     *
     * @param state
     *            the state
     * @return the paged iterable
     * @deprecated Use {@link #queryIssues()}
     */
    @Deprecated
    public PagedIterable<GHIssue> listIssues(final GHIssueState state) {
        return queryIssues().state(state).list();
    }

    /**
     * Retrieves issues.
     *
     * @return the gh issue query builder
     */
    public GHIssueQueryBuilder.ForRepository queryIssues() {
        return new GHIssueQueryBuilder.ForRepository(this);
    }

    /**
     * Create release gh release builder.
     *
     * @param tag
     *            the tag
     * @return the gh release builder
     */
    public GHReleaseBuilder createRelease(String tag) {
        return new GHReleaseBuilder(this, tag);
    }

    /**
     * Creates a named ref, such as tag, branch, etc.
     *
     * @param name
     *            The name of the fully qualified reference (ie: refs/heads/main). If it doesn't start with 'refs' and
     *            have at least two slashes, it will be rejected.
     * @param sha
     *            The SHA1 value to set this reference to
     * @return the gh ref
     * @throws IOException
     *             the io exception
     */
    public GHRef createRef(String name, String sha) throws IOException {
        return root().createRequest()
                .method("POST")
                .with("ref", name)
                .with("sha", sha)
                .withUrlPath(getApiTailUrl("git/refs"))
                .fetch(GHRef.class);
    }

    /**
     * Gets releases.
     *
     * @return the releases
     * @throws IOException
     *             the io exception
     * @deprecated use {@link #listReleases()}
     */
    public List<GHRelease> getReleases() throws IOException {
        return listReleases().toList();
    }

    /**
     * Gets release.
     *
     * @param id
     *            the id
     * @return the release
     * @throws IOException
     *             the io exception
     */
    public GHRelease getRelease(long id) throws IOException {
        try {
            return root().createRequest()
                    .withUrlPath(getApiTailUrl("releases/" + id))
                    .fetch(GHRelease.class)
                    .wrap(this);
        } catch (FileNotFoundException e) {
            return null; // no release for this id
        }
    }

    /**
     * Gets release by tag name.
     *
     * @param tag
     *            the tag
     * @return the release by tag name
     * @throws IOException
     *             the io exception
     */
    public GHRelease getReleaseByTagName(String tag) throws IOException {
        try {
            return root().createRequest()
                    .withUrlPath(getApiTailUrl("releases/tags/" + tag))
                    .fetch(GHRelease.class)
                    .wrap(this);
        } catch (FileNotFoundException e) {
            return null; // no release for this tag
        }
    }

    /**
     * Gets latest release.
     *
     * @return the latest release
     * @throws IOException
     *             the io exception
     */
    public GHRelease getLatestRelease() throws IOException {
        try {
            return root().createRequest()
                    .withUrlPath(getApiTailUrl("releases/latest"))
                    .fetch(GHRelease.class)
                    .wrap(this);
        } catch (FileNotFoundException e) {
            return null; // no latest release
        }
    }

    /**
     * List releases paged iterable.
     *
     * @return the paged iterable
     * @throws IOException
     *             the io exception
     */
    public PagedIterable<GHRelease> listReleases() throws IOException {
        return root().createRequest()
                .withUrlPath(getApiTailUrl("releases"))
                .toIterable(GHRelease[].class, item -> item.wrap(this));
    }

    /**
     * List tags paged iterable.
     *
     * @return the paged iterable
     * @throws IOException
     *             the io exception
     */
    public PagedIterable<GHTag> listTags() throws IOException {
        return root().createRequest()
                .withUrlPath(getApiTailUrl("tags"))
                .toIterable(GHTag[].class, item -> item.wrap(this));
    }

    /**
     * List languages for the specified repository. The value on the right of a language is the number of bytes of code
     * written in that language. { "C": 78769, "Python": 7769 }
     *
     * @return the map
     * @throws IOException
     *             the io exception
     */
    public Map<String, Long> listLanguages() throws IOException {
        HashMap<String, Long> result = new HashMap<>();
        root().createRequest().withUrlPath(getApiTailUrl("languages")).fetch(HashMap.class).forEach((key, value) -> {
            Long addValue = -1L;
            if (value instanceof Integer) {
                addValue = Long.valueOf((Integer) value);
            }
            result.put(key.toString(), addValue);
        });
        return result;
    }

    /**
     * Gets owner name.
     *
     * @return the owner name
     */
    public String getOwnerName() {
        // consistency of the GitHub API is super... some serialized forms of GHRepository populate
        // a full GHUser while others populate only the owner and email. This later form is super helpful
        // in putting the login in owner.name not owner.login... thankfully we can easily identify this
        // second set because owner.login will be null
        return owner.login != null ? owner.login : owner.name;
    }

    /**
     * Has issues boolean.
     *
     * @return the boolean
     */
    public boolean hasIssues() {
        return has_issues;
    }

    /**
     * Has projects boolean.
     *
     * @return the boolean
     */
    public boolean hasProjects() {
        return has_projects;
    }

    /**
     * Has wiki boolean.
     *
     * @return the boolean
     */
    public boolean hasWiki() {
        return has_wiki;
    }

    /**
     * Is fork boolean.
     *
     * @return the boolean
     */
    public boolean isFork() {
        return fork;
    }

    /**
     * Is archived boolean.
     *
     * @return the boolean
     */
    public boolean isArchived() {
        return archived;
    }

    /**
     * Is disabled boolean.
     *
     * @return the boolean
     */
    public boolean isDisabled() {
        return disabled;
    }

    /**
     * Is allow squash merge boolean.
     *
     * @return the boolean
     */
    public boolean isAllowSquashMerge() {
        return allow_squash_merge;
    }

    /**
     * Is allow merge commit boolean.
     *
     * @return the boolean
     */
    public boolean isAllowMergeCommit() {
        return allow_merge_commit;
    }

    /**
     * Is allow rebase merge boolean.
     *
     * @return the boolean
     */
    public boolean isAllowRebaseMerge() {
        return allow_rebase_merge;
    }

    /**
     * Is allow private forks
     *
     * @return the boolean
     */
    public boolean isAllowForking() {
        return allow_forking;
    }

    /**
     * Automatically deleting head branches when pull requests are merged.
     *
     * @return the boolean
     */
    public boolean isDeleteBranchOnMerge() {
        return delete_branch_on_merge;
    }

    /**
     * Returns the number of all forks of this repository. This not only counts direct forks, but also forks of forks,
     * and so on.
     *
     * @return the forks
     * @deprecated use {@link #getForksCount()} instead
     */
    @Deprecated
    public int getForks() {
        return getForksCount();
    }

    /**
     * Returns the number of all forks of this repository. This not only counts direct forks, but also forks of forks,
     * and so on.
     *
     * @return the forks
     */
    public int getForksCount() {
        return forks_count;
    }

    /**
     * Gets stargazers count.
     *
     * @return the stargazers count
     */
    public int getStargazersCount() {
        return stargazers_count;
    }

    /**
     * Is private boolean.
     *
     * @return the boolean
     */
    public boolean isPrivate() {
        return _private;
    }

    /**
     * Visibility of a repository.
     */
    public enum Visibility {

        /** The public. */
        PUBLIC,

        /** The internal. */
        INTERNAL,

        /** The private. */
        PRIVATE,

        /**
         * Placeholder for unexpected data values.
         *
         * This avoids throwing exceptions during data binding or reading when the list of allowed values returned from
         * GitHub is expanded.
         *
         * Do not pass this value to any methods. If this value is returned during a request, check the log output and
         * report an issue for the missing value.
         */
        UNKNOWN;

        /**
         * From.
         *
         * @param value
         *            the value
         * @return the visibility
         */
        public static Visibility from(String value) {
            return EnumUtils.getNullableEnumOrDefault(Visibility.class, value, Visibility.UNKNOWN);
        }

        /**
         * To string.
         *
         * @return the string
         */
        @Override
        public String toString() {
            return name().toLowerCase(Locale.ROOT);
        }
    }

    /**
     * Gets the visibility of the repository.
     *
     * @return the visibility
     */
    public Visibility getVisibility() {
        if (visibility == null) {
            try {
                populate();
            } catch (final IOException e) {
                // Convert this to a runtime exception to avoid messy method signature
                throw new GHException("Could not populate the visibility of the repository", e);
            }
        }
        return Visibility.from(visibility);
    }

    /**
     * Is template boolean.
     *
     * @return the boolean
     */
    public boolean isTemplate() {
        // isTemplate is still in preview, we do not want to retrieve it unless needed.
        if (isTemplate == null) {
            try {
                populate();
            } catch (IOException e) {
                // Convert this to a runtime exception to avoid messy method signature
                throw new GHException("Could not populate the template setting of the repository", e);
            }
            // if this somehow is not populated, set it to false;
            isTemplate = Boolean.TRUE.equals(isTemplate);
        }
        return isTemplate;
    }

    /**
     * Has downloads boolean.
     *
     * @return the boolean
     */
    public boolean hasDownloads() {
        return has_downloads;
    }

    /**
     * Has pages boolean.
     *
     * @return the boolean
     */
    public boolean hasPages() {
        return has_pages;
    }

    /**
     * Gets watchers.
     *
     * @return the watchers
     * @deprecated use {@link #getWatchersCount()} instead
     */
    @Deprecated
    public int getWatchers() {
        return getWatchersCount();
    }

    /**
     * Gets the count of watchers.
     *
     * @return the watchers
     */
    public int getWatchersCount() {
        return watchers_count;
    }

    /**
     * Gets open issue count.
     *
     * @return the open issue count
     */
    public int getOpenIssueCount() {
        return open_issues_count;
    }

    /**
     * Gets subscribers count.
     *
     * @return the subscribers count
     */
    public int getSubscribersCount() {
        return subscribers_count;
    }

    /**
     * Gets pushed at.
     *
     * @return null if the repository was never pushed at.
     */
    public Date getPushedAt() {
        return GitHubClient.parseDate(pushed_at);
    }

    /**
     * Returns the primary branch you'll configure in the "Admin &gt; Options" config page.
     *
     * @return This field is null until the user explicitly configures the default branch.
     */
    public String getDefaultBranch() {
        return default_branch;
    }

    /**
     * Gets default branch.
     *
     * Name is an artifact of when "master" was the most common default.
     *
     * @return the default branch
     * @deprecated Renamed to {@link #getDefaultBranch()}
     */
    @Deprecated
    public String getMasterBranch() {
        return default_branch;
    }

    /**
     * Get Repository template was the repository created from.
     *
     * @return the repository template
     */
    @SuppressFBWarnings(value = { "EI_EXPOSE_REP" }, justification = "Expected")
    public GHRepository getTemplateRepository() {
        return (GHRepository) template_repository;
    }

    /**
     * Gets size.
     *
     * @return the size
     */
    public int getSize() {
        return size;
    }

    /**
     * Affiliation of a repository collaborator.
     */
    public enum CollaboratorAffiliation {

        /** The all. */
        ALL,
        /** The direct. */
        DIRECT,
        /** The outside. */
        OUTSIDE
    }

    /**
     * Gets the collaborators on this repository. This set always appear to include the owner.
     *
     * @return the collaborators
     * @throws IOException
     *             the io exception
     */
    @WithBridgeMethods(Set.class)
    public GHPersonSet<GHUser> getCollaborators() throws IOException {
        return new GHPersonSet<GHUser>(listCollaborators().toList());
    }

    /**
     * Lists up the collaborators on this repository.
     *
     * @return Users paged iterable
     * @throws IOException
     *             the io exception
     */
    public PagedIterable<GHUser> listCollaborators() throws IOException {
        return listUsers("collaborators");
    }

    /**
     * Lists up the collaborators on this repository.
     *
     * @param affiliation
     *            Filter users by affiliation
     * @return Users paged iterable
     * @throws IOException
     *             the io exception
     */
    public PagedIterable<GHUser> listCollaborators(CollaboratorAffiliation affiliation) throws IOException {
        return listUsers(root().createRequest().with("affiliation", affiliation), "collaborators");
    }

    /**
     * Lists all
     * <a href="https://help.github.com/articles/assigning-issues-and-pull-requests-to-other-github-users/">the
     * available assignees</a> to which issues may be assigned.
     *
     * @return the paged iterable
     * @throws IOException
     *             the io exception
     */
    public PagedIterable<GHUser> listAssignees() throws IOException {
        return listUsers("assignees");
    }

    /**
     * Checks if the given user is an assignee for this repository.
     *
     * @param u
     *            the u
     * @return the boolean
     * @throws IOException
     *             the io exception
     */
    public boolean hasAssignee(GHUser u) throws IOException {
        return root().createRequest().withUrlPath(getApiTailUrl("assignees/" + u.getLogin())).fetchHttpStatusCode()
                / 100 == 2;
    }

    /**
     * Gets the names of the collaborators on this repository. This method deviates from the principle of this library
     * but it works a lot faster than {@link #getCollaborators()}.
     *
     * @return the collaborator names
     * @throws IOException
     *             the io exception
     */
    public Set<String> getCollaboratorNames() throws IOException {
        Set<String> r = new HashSet<>();
        // no initializer - we just want to the logins
        PagedIterable<GHUser> users = root().createRequest()
                .withUrlPath(getApiTailUrl("collaborators"))
                .toIterable(GHUser[].class, null);
        for (GHUser u : users.toArray()) {
            r.add(u.login);
        }
        return r;
    }

    /**
     * Gets the names of the collaborators on this repository. This method deviates from the principle of this library
     * but it works a lot faster than {@link #getCollaborators()}.
     *
     * @param affiliation
     *            Filter users by affiliation
     * @return the collaborator names
     * @throws IOException
     *             the io exception
     */
    public Set<String> getCollaboratorNames(CollaboratorAffiliation affiliation) throws IOException {
        Set<String> r = new HashSet<>();
        // no initializer - we just want to the logins
        PagedIterable<GHUser> users = root().createRequest()
                .withUrlPath(getApiTailUrl("collaborators"))
                .with("affiliation", affiliation)
                .toIterable(GHUser[].class, null);
        for (GHUser u : users.toArray()) {
            r.add(u.login);
        }
        return r;
    }

    /**
     * Checks if the given user is a collaborator for this repository.
     *
     * @param user
     *            a {@link GHUser}
     * @return true if the user is a collaborator for this repository
     * @throws IOException
     *             the io exception
     */
    public boolean isCollaborator(GHUser user) throws IOException {
        return root().createRequest()
                .withUrlPath(getApiTailUrl("collaborators/" + user.getLogin()))
                .fetchHttpStatusCode() == 204;
    }

    /**
     * Obtain permission for a given user in this repository.
     *
     * @param user
     *            a {@link GHUser#getLogin}
     * @return the permission
     * @throws IOException
     *             the io exception
     */
    public GHPermissionType getPermission(String user) throws IOException {
        GHPermission perm = root().createRequest()
                .withUrlPath(getApiTailUrl("collaborators/" + user + "/permission"))
                .fetch(GHPermission.class);
        return perm.getPermissionType();
    }

    /**
     * Obtain permission for a given user in this repository.
     *
     * @param u
     *            the user
     * @return the permission
     * @throws IOException
     *             the io exception
     */
    public GHPermissionType getPermission(GHUser u) throws IOException {
        return getPermission(u.getLogin());
    }

    /**
     * Check if a user has at least the given permission in this repository.
     *
     * @param user
     *            a {@link GHUser#getLogin}
     * @param permission
     *            the permission to check
     * @return true if the user has at least this permission level
     * @throws IOException
     *             the io exception
     */
    public boolean hasPermission(String user, GHPermissionType permission) throws IOException {
        return getPermission(user).implies(permission);
    }

    /**
     * Check if a user has at least the given permission in this repository.
     *
     * @param user
     *            the user
     * @param permission
     *            the permission to check
     * @return true if the user has at least this permission level
     * @throws IOException
     *             the io exception
     */
    public boolean hasPermission(GHUser user, GHPermissionType permission) throws IOException {
        return hasPermission(user.getLogin(), permission);
    }

    /**
     * If this repository belongs to an organization, return a set of teams.
     *
     * @return the teams
     * @throws IOException
     *             the io exception
     */
    public Set<GHTeam> getTeams() throws IOException {
        GHOrganization org = root().getOrganization(getOwnerName());
        return root().createRequest()
                .withUrlPath(getApiTailUrl("teams"))
                .toIterable(GHTeam[].class, item -> item.wrapUp(org))
                .toSet();
    }

    /**
     * Add collaborators.
     *
     * @param permission
     *            the permission level
     * @param users
     *            the users
     * @throws IOException
     *             the io exception
     * @deprecated #addCollaborators(GHOrganization.RolePermission, GHUser)
     */
    @Deprecated
    public void addCollaborators(GHOrganization.Permission permission, GHUser... users) throws IOException {
        addCollaborators(asList(users), permission);
    }

    /**
     * Add collaborators.
     *
     * @param permission
     *            the permission level
     * @param users
     *            the users
     *
     * @throws IOException
     *             the io exception
     */
    public void addCollaborators(GHOrganization.RepositoryRole permission, GHUser... users) throws IOException {
        addCollaborators(asList(users), permission);
    }

    /**
     * Add collaborators.
     *
     * @param users
     *            the users
     * @throws IOException
     *             the io exception
     */
    public void addCollaborators(GHUser... users) throws IOException {
        addCollaborators(asList(users));
    }

    /**
     * Add collaborators.
     *
     * @param users
     *            the users
     * @throws IOException
     *             the io exception
     */
    public void addCollaborators(Collection<GHUser> users) throws IOException {
        modifyCollaborators(users, "PUT", null);
    }

    /**
     * Add collaborators.
     *
     * @param users
     *            the users
     * @param permission
     *            the permission level
     * @throws IOException
     *             the io exception
     * @deprecated #addCollaborators(Collection, GHOrganization.RolePermission)
     */
    @Deprecated
    public void addCollaborators(Collection<GHUser> users, GHOrganization.Permission permission) throws IOException {
        modifyCollaborators(users, "PUT", GHOrganization.RepositoryRole.from(permission));
    }

    /**
     * Add collaborators.
     *
     * @param users
     *            the users
     * @param permission
     *            the permission level
     * @throws IOException
     *             the io exception
     */
    public void addCollaborators(Collection<GHUser> users, GHOrganization.RepositoryRole permission)
            throws IOException {
        modifyCollaborators(users, "PUT", permission);
    }

    /**
     * Remove collaborators.
     *
     * @param users
     *            the users
     * @throws IOException
     *             the io exception
     */
    public void removeCollaborators(GHUser... users) throws IOException {
        removeCollaborators(asList(users));
    }

    /**
     * Remove collaborators.
     *
     * @param users
     *            the users
     * @throws IOException
     *             the io exception
     */
    public void removeCollaborators(Collection<GHUser> users) throws IOException {
        modifyCollaborators(users, "DELETE", null);
    }

    private void modifyCollaborators(@NonNull Collection<GHUser> users,
            @NonNull String method,
            @CheckForNull GHOrganization.RepositoryRole permission) throws IOException {
        Requester requester = root().createRequest().method(method);
        if (permission != null) {
            requester = requester.with("permission", permission.toString()).inBody();
        }

        // Make sure that the users collection doesn't have any duplicates
        for (GHUser user : new LinkedHashSet<>(users)) {
            requester.withUrlPath(getApiTailUrl("collaborators/" + user.getLogin())).send();
        }
    }

    /**
     * Sets email service hook.
     *
     * @param address
     *            the address
     * @throws IOException
     *             the io exception
     */
    public void setEmailServiceHook(String address) throws IOException {
        Map<String, String> config = new HashMap<>();
        config.put("address", address);
        root().createRequest()
                .method("POST")
                .with("name", "email")
                .with("config", config)
                .with("active", true)
                .withUrlPath(getApiTailUrl("hooks"))
                .send();
    }

    /**
     * Enables or disables the issue tracker for this repository.
     *
     * @param v
     *            the v
     * @throws IOException
     *             the io exception
     */
    public void enableIssueTracker(boolean v) throws IOException {
        set().issues(v);
    }

    /**
     * Enables or disables projects for this repository.
     *
     * @param v
     *            the v
     * @throws IOException
     *             the io exception
     */
    public void enableProjects(boolean v) throws IOException {
        set().projects(v);
    }

    /**
     * Enables or disables Wiki for this repository.
     *
     * @param v
     *            the v
     * @throws IOException
     *             the io exception
     */
    public void enableWiki(boolean v) throws IOException {
        set().wiki(v);
    }

    /**
     * Enable downloads.
     *
     * @param v
     *            the v
     * @throws IOException
     *             the io exception
     */
    public void enableDownloads(boolean v) throws IOException {
        set().downloads(v);
    }

    /**
     * Rename this repository.
     *
     * @param name
     *            the name
     * @throws IOException
     *             the io exception
     */
    public void renameTo(String name) throws IOException {
        set().name(name);
    }

    /**
     * Sets description.
     *
     * @param value
     *            the value
     * @throws IOException
     *             the io exception
     */
    public void setDescription(String value) throws IOException {
        set().description(value);
    }

    /**
     * Sets homepage.
     *
     * @param value
     *            the value
     * @throws IOException
     *             the io exception
     */
    public void setHomepage(String value) throws IOException {
        set().homepage(value);
    }

    /**
     * Sets default branch.
     *
     * @param value
     *            the value
     * @throws IOException
     *             the io exception
     */
    public void setDefaultBranch(String value) throws IOException {
        set().defaultBranch(value);
    }

    /**
     * Sets private.
     *
     * @param value
     *            the value
     * @throws IOException
     *             the io exception
     */
    public void setPrivate(boolean value) throws IOException {
        set().private_(value);
    }

    /**
     * Sets visibility.
     *
     * @param value
     *            the value
     * @throws IOException
     *             the io exception
     */
    public void setVisibility(final Visibility value) throws IOException {
        root().createRequest()
                .method("PATCH")
                .with("name", name)
                .with("visibility", value)
                .withUrlPath(getApiTailUrl(""))
                .send();
    }

    /**
     * Allow squash merge.
     *
     * @param value
     *            the value
     * @throws IOException
     *             the io exception
     */
    public void allowSquashMerge(boolean value) throws IOException {
        set().allowSquashMerge(value);
    }

    /**
     * Allow merge commit.
     *
     * @param value
     *            the value
     * @throws IOException
     *             the io exception
     */
    public void allowMergeCommit(boolean value) throws IOException {
        set().allowMergeCommit(value);
    }

    /**
     * Allow rebase merge.
     *
     * @param value
     *            the value
     * @throws IOException
     *             the io exception
     */
    public void allowRebaseMerge(boolean value) throws IOException {
        set().allowRebaseMerge(value);
    }

    /**
     * Allow private fork.
     *
     * @param value
     *            the value
     * @throws IOException
     *             the io exception
     */
    public void allowForking(boolean value) throws IOException {
        set().allowForking(value);
    }

    /**
     * After pull requests are merged, you can have head branches deleted automatically.
     *
     * @param value
     *            the value
     * @throws IOException
     *             the io exception
     */
    public void deleteBranchOnMerge(boolean value) throws IOException {
        set().deleteBranchOnMerge(value);
    }

    /**
     * Deletes this repository.
     *
     * @throws IOException
     *             the io exception
     */
    public void delete() throws IOException {
        try {
            root().createRequest().method("DELETE").withUrlPath(getApiTailUrl("")).send();
        } catch (FileNotFoundException x) {
            throw (FileNotFoundException) new FileNotFoundException("Failed to delete " + getOwnerName() + "/" + name
                    + "; might not exist, or you might need the delete_repo scope in your token: http://stackoverflow.com/a/19327004/12916")
                    .initCause(x);
        }
    }

    /**
     * Will archive and this repository as read-only. When a repository is archived, any operation that can change its
     * state is forbidden. This applies symmetrically if trying to unarchive it.
     *
     * <p>
     * When you try to do any operation that modifies a read-only repository, it returns the response:
     *
     * <pre>
     * org.kohsuke.github.HttpException: {
     *     "message":"Repository was archived so is read-only.",
     *     "documentation_url":"https://developer.github.com/v3/repos/#edit"
     * }
     * </pre>
     *
     * @throws IOException
     *             In case of any networking error or error from the server.
     */
    public void archive() throws IOException {
        set().archive();
        // Generally would not update this record,
        // but doing so here since this will result in any other update actions failing
        archived = true;
    }

    /**
     * Creates a builder that can be used to bulk update repository settings.
     *
     * @return the repository updater
     */
    public Updater update() {
        return new Updater(this);
    }

    /**
     * Creates a builder that can be used to bulk update repository settings.
     *
     * @return the repository updater
     */
    public Setter set() {
        return new Setter(this);
    }

    /**
     * Sort orders for listing forks.
     */
    public enum ForkSort {

        /** The newest. */
        NEWEST,
        /** The oldest. */
        OLDEST,
        /** The stargazers. */
        STARGAZERS
    }

    /**
     * Lists all the direct forks of this repository, sorted by github api default, currently {@link ForkSort#NEWEST
     * ForkSort.NEWEST}*.
     *
     * @return the paged iterable
     */
    public PagedIterable<GHRepository> listForks() {
        return listForks(null);
    }

    /**
     * Lists all the direct forks of this repository, sorted by the given sort order.
     *
     * @param sort
     *            the sort order. If null, defaults to github api default, currently {@link ForkSort#NEWEST
     *            ForkSort.NEWEST}.
     * @return the paged iterable
     */
    public PagedIterable<GHRepository> listForks(final ForkSort sort) {
        return root().createRequest()
                .with("sort", sort)
                .withUrlPath(getApiTailUrl("forks"))
                .toIterable(GHRepository[].class, null);
    }

    /**
     * Forks this repository as your repository.
     *
     * @return Newly forked repository that belong to you.
     * @throws IOException
     *             the io exception
     */
    public GHRepository fork() throws IOException {
        root().createRequest().method("POST").withUrlPath(getApiTailUrl("forks")).send();

        // this API is asynchronous. we need to wait for a bit
        for (int i = 0; i < 10; i++) {
            GHRepository r = root().getMyself().getRepository(name);
            if (r != null) {
                return r;
            }
            try {
                Thread.sleep(3000);
            } catch (InterruptedException e) {
                throw (IOException) new InterruptedIOException().initCause(e);
            }
        }
        throw new IOException(this + " was forked but can't find the new repository");
    }

    /**
     * Forks this repository into an organization.
     *
     * @param org
     *            the org
     * @return Newly forked repository that belong to you.
     * @throws IOException
     *             the io exception
     */
    public GHRepository forkTo(GHOrganization org) throws IOException {
        root().createRequest()
                .method("POST")
                .with("organization", org.getLogin())
                .withUrlPath(getApiTailUrl("forks"))
                .send();

        // this API is asynchronous. we need to wait for a bit
        for (int i = 0; i < 10; i++) {
            GHRepository r = org.getRepository(name);
            if (r != null) {
                return r;
            }
            try {
                Thread.sleep(3000);
            } catch (InterruptedException e) {
                throw (IOException) new InterruptedIOException().initCause(e);
            }
        }
        throw new IOException(this + " was forked into " + org.getLogin() + " but can't find the new repository");
    }

    /**
     * Retrieves a specified pull request.
     *
     * @param i
     *            the
     * @return the pull request
     * @throws IOException
     *             the io exception
     */
    public GHPullRequest getPullRequest(int i) throws IOException {
        return root().createRequest().withUrlPath(getApiTailUrl("pulls/" + i)).fetch(GHPullRequest.class).wrapUp(this);
    }

    /**
     * Retrieves all the pull requests of a particular state.
     *
     * @param state
     *            the state
     * @return the pull requests
     * @throws IOException
     *             the io exception
     * @see #listPullRequests(GHIssueState) #listPullRequests(GHIssueState)
     */
    public List<GHPullRequest> getPullRequests(GHIssueState state) throws IOException {
        return queryPullRequests().state(state).list().toList();
    }

    /**
     * Retrieves all the pull requests of a particular state.
     *
     * @param state
     *            the state
     * @return the paged iterable
     * @deprecated Use {@link #queryPullRequests()}
     */
    @Deprecated
    public PagedIterable<GHPullRequest> listPullRequests(GHIssueState state) {
        return queryPullRequests().state(state).list();
    }

    /**
     * Retrieves pull requests.
     *
     * @return the gh pull request query builder
     */
    public GHPullRequestQueryBuilder queryPullRequests() {
        return new GHPullRequestQueryBuilder(this);
    }

    /**
     * Retrieves pull requests according to search terms.
     *
     * @return gh pull request search builder for current repository
     */
    public GHPullRequestSearchBuilder searchPullRequests() {
        return new GHPullRequestSearchBuilder(this.root()).repo(this);
    }

    /**
     * Creates a new pull request.
     *
     * @param title
     *            Required. The title of the pull request.
     * @param head
     *            Required. The name of the branch where your changes are implemented. For cross-repository pull
     *            requests in the same network, namespace head with a user like this: username:branch.
     * @param base
     *            Required. The name of the branch you want your changes pulled into. This should be an existing branch
     *            on the current repository.
     * @param body
     *            The contents of the pull request. This is the markdown description of a pull request.
     * @return the gh pull request
     * @throws IOException
     *             the io exception
     */
    public GHPullRequest createPullRequest(String title, String head, String base, String body) throws IOException {
        return createPullRequest(title, head, base, body, true);
    }

    /**
     * Creates a new pull request. Maintainer's permissions aware.
     *
     * @param title
     *            Required. The title of the pull request.
     * @param head
     *            Required. The name of the branch where your changes are implemented. For cross-repository pull
     *            requests in the same network, namespace head with a user like this: username:branch.
     * @param base
     *            Required. The name of the branch you want your changes pulled into. This should be an existing branch
     *            on the current repository.
     * @param body
     *            The contents of the pull request. This is the markdown description of a pull request.
     * @param maintainerCanModify
     *            Indicates whether maintainers can modify the pull request.
     * @return the gh pull request
     * @throws IOException
     *             the io exception
     */
    public GHPullRequest createPullRequest(String title,
            String head,
            String base,
            String body,
            boolean maintainerCanModify) throws IOException {
        return createPullRequest(title, head, base, body, maintainerCanModify, false);
    }

    /**
     * Creates a new pull request. Maintainer's permissions and draft aware.
     *
     * @param title
     *            Required. The title of the pull request.
     * @param head
     *            Required. The name of the branch where your changes are implemented. For cross-repository pull
     *            requests in the same network, namespace head with a user like this: username:branch.
     * @param base
     *            Required. The name of the branch you want your changes pulled into. This should be an existing branch
     *            on the current repository.
     * @param body
     *            The contents of the pull request. This is the markdown description of a pull request.
     * @param maintainerCanModify
     *            Indicates whether maintainers can modify the pull request.
     * @param draft
     *            Indicates whether to create a draft pull request or not.
     * @return the gh pull request
     * @throws IOException
     *             the io exception
     */
    public GHPullRequest createPullRequest(String title,
            String head,
            String base,
            String body,
            boolean maintainerCanModify,
            boolean draft) throws IOException {
        return root().createRequest()
                .method("POST")
                .with("title", title)
                .with("head", head)
                .with("base", base)
                .with("body", body)
                .with("maintainer_can_modify", maintainerCanModify)
                .with("draft", draft)
                .withUrlPath(getApiTailUrl("pulls"))
                .fetch(GHPullRequest.class)
                .wrapUp(this);
    }

    /**
     * Retrieves the currently configured hooks.
     *
     * @return the hooks
     * @throws IOException
     *             the io exception
     */
    public List<GHHook> getHooks() throws IOException {
        return GHHooks.repoContext(this, owner).getHooks();
    }

    /**
     * Gets hook.
     *
     * @param id
     *            the id
     * @return the hook
     * @throws IOException
     *             the io exception
     */
    public GHHook getHook(int id) throws IOException {
        return GHHooks.repoContext(this, owner).getHook(id);
    }

    /**
     * Deletes hook.
     *
     * @param id
     *            the id
     * @throws IOException
     *             the io exception
     */
    public void deleteHook(int id) throws IOException {
        GHHooks.repoContext(this, owner).deleteHook(id);
    }

    /**
     * Sets {@link #getCompare(String, String)} to return a {@link GHCompare} that uses a paginated commit list instead
     * of limiting to 250 results.
     *
     * By default, {@link GHCompare} returns all commits in the comparison as part of the request, limited to 250
     * results. More recently GitHub added the ability to return the commits as a paginated query allowing for more than
     * 250 results.
     *
     * @param value
     *            true if you want commits returned in paginated form.
     */
    public void setCompareUsePaginatedCommits(boolean value) {
        compareUsePaginatedCommits = value;
    }

    /**
     * Gets a comparison between 2 points in the repository. This would be similar to calling
     * <code>git log id1...id2</code> against a local repository.
     *
     * @param id1
     *            an identifier for the first point to compare from, this can be a sha1 ID (for a commit, tag etc) or a
     *            direct tag name
     * @param id2
     *            an identifier for the second point to compare to. Can be the same as the first point.
     * @return the comparison output
     * @throws IOException
     *             on failure communicating with GitHub
     */
    public GHCompare getCompare(String id1, String id2) throws IOException {
        final Requester requester = root().createRequest()
                .withUrlPath(getApiTailUrl(String.format("compare/%s...%s", id1, id2)));

        if (compareUsePaginatedCommits) {
            requester.with("per_page", 1).with("page", 1);
        }
        requester.injectMappingValue("GHCompare_usePaginatedCommits", compareUsePaginatedCommits);
        GHCompare compare = requester.fetch(GHCompare.class);
        return compare.lateBind(this);
    }

    /**
     * Gets compare.
     *
     * @param id1
     *            the id 1
     * @param id2
     *            the id 2
     * @return the compare
     * @throws IOException
     *             the io exception
     */
    public GHCompare getCompare(GHCommit id1, GHCommit id2) throws IOException {
        return getCompare(id1.getSHA1(), id2.getSHA1());
    }

    /**
     * Gets compare.
     *
     * @param id1
     *            the id 1
     * @param id2
     *            the id 2
     * @return the compare
     * @throws IOException
     *             the io exception
     */
    public GHCompare getCompare(GHBranch id1, GHBranch id2) throws IOException {

        GHRepository owner1 = id1.getOwner();
        GHRepository owner2 = id2.getOwner();

        // If the owner of the branches is different, we have a cross-fork compare.
        if (owner1 != null && owner2 != null) {
            String ownerName1 = owner1.getOwnerName();
            String ownerName2 = owner2.getOwnerName();
            if (!StringUtils.equals(ownerName1, ownerName2)) {
                String qualifiedName1 = String.format("%s:%s", ownerName1, id1.getName());
                String qualifiedName2 = String.format("%s:%s", ownerName2, id2.getName());
                return getCompare(qualifiedName1, qualifiedName2);
            }
        }

        return getCompare(id1.getName(), id2.getName());
    }

    /**
     * Retrieves all refs for the github repository.
     *
     * @return an array of GHRef elements corresponding with the refs in the remote repository.
     * @throws IOException
     *             on failure communicating with GitHub
     */
    public GHRef[] getRefs() throws IOException {
        return listRefs().toArray();
    }

    /**
     * Retrieves all refs for the github repository.
     *
     * @return paged iterable of all refs
     * @throws IOException
     *             on failure communicating with GitHub, potentially due to an invalid ref type being requested
     */
    public PagedIterable<GHRef> listRefs() throws IOException {
        return listRefs("");
    }

    /**
     * Retrieves all refs of the given type for the current GitHub repository.
     *
     * @param refType
     *            the type of reg to search for e.g. <code>tags</code> or <code>commits</code>
     * @return an array of all refs matching the request type
     * @throws IOException
     *             on failure communicating with GitHub, potentially due to an invalid ref type being requested
     */
    public GHRef[] getRefs(String refType) throws IOException {
        return listRefs(refType).toArray();
    }

    /**
     * Retrieves all refs of the given type for the current GitHub repository.
     *
     * @param refType
     *            the type of reg to search for e.g. <code>tags</code> or <code>commits</code>
     * @return paged iterable of all refs of the specified type
     * @throws IOException
     *             on failure communicating with GitHub, potentially due to an invalid ref type being requested
     */
    public PagedIterable<GHRef> listRefs(String refType) throws IOException {
        return GHRef.readMatching(this, refType);
    }

    /**
     * Retrieve a ref of the given type for the current GitHub repository.
     *
     * @param refName
     *            eg: heads/branch
     * @return refs matching the request type
     * @throws IOException
     *             on failure communicating with GitHub, potentially due to an invalid ref type being requested
     */
    public GHRef getRef(String refName) throws IOException {
        return GHRef.read(this, refName);
    }

    /**
     * Returns the <strong>annotated</strong> tag object. Only valid if the {@link GHRef#getObject()} has a
     * {@link GHRef.GHObject#getType()} of {@code tag}.
     *
     * @param sha
     *            the sha of the tag object
     * @return the annotated tag object
     * @throws IOException
     *             the io exception
     */
    public GHTagObject getTagObject(String sha) throws IOException {
        return root().createRequest().withUrlPath(getApiTailUrl("git/tags/" + sha)).fetch(GHTagObject.class).wrap(this);
    }

    /**
     * Retrieve a tree of the given type for the current GitHub repository.
     *
     * @param sha
     *            sha number or branch name ex: "main"
     * @return refs matching the request type
     * @throws IOException
     *             on failure communicating with GitHub, potentially due to an invalid tree type being requested
     */
    public GHTree getTree(String sha) throws IOException {
        String url = String.format("/repos/%s/%s/git/trees/%s", getOwnerName(), name, sha);
        return root().createRequest().withUrlPath(url).fetch(GHTree.class).wrap(this);
    }

    /**
     * Create tree gh tree builder.
     *
     * @return the gh tree builder
     */
    public GHTreeBuilder createTree() {
        return new GHTreeBuilder(this);
    }

    /**
     * Retrieves the tree for the current GitHub repository, recursively as described in here:
     * https://developer.github.com/v3/git/trees/#get-a-tree-recursively
     *
     * @param sha
     *            sha number or branch name ex: "main"
     * @param recursive
     *            use 1
     * @return the tree recursive
     * @throws IOException
     *             on failure communicating with GitHub, potentially due to an invalid tree type being requested
     */
    public GHTree getTreeRecursive(String sha, int recursive) throws IOException {
        String url = String.format("/repos/%s/%s/git/trees/%s", getOwnerName(), name, sha);
        return root().createRequest().with("recursive", recursive).withUrlPath(url).fetch(GHTree.class).wrap(this);
    }

    /**
     * Obtains the metadata &amp; the content of a blob.
     *
     * <p>
     * This method retrieves the whole content in memory, so beware when you are dealing with large BLOB.
     *
     * @param blobSha
     *            the blob sha
     * @return the blob
     * @throws IOException
     *             the io exception
     * @see <a href="https://developer.github.com/v3/git/blobs/#get-a-blob">Get a blob</a>
     * @see #readBlob(String) #readBlob(String)
     */
    public GHBlob getBlob(String blobSha) throws IOException {
        String target = getApiTailUrl("git/blobs/" + blobSha);
        return root().createRequest().withUrlPath(target).fetch(GHBlob.class);
    }

    /**
     * Create blob gh blob builder.
     *
     * @return the gh blob builder
     */
    public GHBlobBuilder createBlob() {
        return new GHBlobBuilder(this);
    }

    /**
     * Reads the content of a blob as a stream for better efficiency.
     *
     * @param blobSha
     *            the blob sha
     * @return the input stream
     * @throws IOException
     *             the io exception
     * @see <a href="https://developer.github.com/v3/git/blobs/#get-a-blob">Get a blob</a>
     * @see #getBlob(String) #getBlob(String)
     */
    public InputStream readBlob(String blobSha) throws IOException {
        String target = getApiTailUrl("git/blobs/" + blobSha);

        // https://developer.github.com/v3/media/ describes this media type
        return root().createRequest()
                .withHeader("Accept", "application/vnd.github.raw")
                .withUrlPath(target)
                .fetchStream(Requester::copyInputStream);
    }

    /**
     * Gets a commit object in this repository.
     *
     * @param sha1
     *            the sha 1
     * @return the commit
     * @throws IOException
     *             the io exception
     */
    public GHCommit getCommit(String sha1) throws IOException {
        GHCommit c = commits.get(sha1);
        if (c == null) {
            c = root().createRequest()
                    .withUrlPath(String.format("/repos/%s/%s/commits/%s", getOwnerName(), name, sha1))
                    .fetch(GHCommit.class)
                    .wrapUp(this);
            commits.put(sha1, c);
        }
        return c;
    }

    /**
     * Create commit gh commit builder.
     *
     * @return the gh commit builder
     */
    public GHCommitBuilder createCommit() {
        return new GHCommitBuilder(this);
    }

    /**
     * Lists all the commits.
     *
     * @return the paged iterable
     */
    public PagedIterable<GHCommit> listCommits() {
        return root().createRequest()
                .withUrlPath(String.format("/repos/%s/%s/commits", getOwnerName(), name))
                .toIterable(GHCommit[].class, item -> item.wrapUp(this));
    }

    /**
     * Search commits by specifying filters through a builder pattern.
     *
     * @return the gh commit query builder
     */
    public GHCommitQueryBuilder queryCommits() {
        return new GHCommitQueryBuilder(this);
    }

    /**
     * Lists up all the commit comments in this repository.
     *
     * @return the paged iterable
     */
    public PagedIterable<GHCommitComment> listCommitComments() {
        return root().createRequest()
                .withUrlPath(String.format("/repos/%s/%s/comments", getOwnerName(), name))
                .toIterable(GHCommitComment[].class, item -> item.wrap(this));
    }

    /**
     * Lists all comments on a specific commit.
     *
     * @param commitSha
     *            the hash of the commit
     *
     * @return the paged iterable
     */
    public PagedIterable<GHCommitComment> listCommitComments(String commitSha) {
        return root().createRequest()
                .withUrlPath(String.format("/repos/%s/%s/commits/%s/comments", getOwnerName(), name, commitSha))
                .toIterable(GHCommitComment[].class, item -> item.wrap(this));
    }

    /**
     * Gets the basic license details for the repository.
     *
     * @return null if there's no license.
     * @throws IOException
     *             as usual but also if you don't use the preview connector
     */
    public GHLicense getLicense() throws IOException {
        GHContentWithLicense lic = getLicenseContent_();
        return lic != null ? lic.license : null;
    }

    /**
     * Retrieves the contents of the repository's license file - makes an additional API call.
     *
     * @return details regarding the license contents, or null if there's no license.
     * @throws IOException
     *             as usual but also if you don't use the preview connector
     */
    public GHContent getLicenseContent() throws IOException {
        return getLicenseContent_();
    }

    private GHContentWithLicense getLicenseContent_() throws IOException {
        try {
            return root().createRequest()
                    .withUrlPath(getApiTailUrl("license"))
                    .fetch(GHContentWithLicense.class)
                    .wrap(this);
        } catch (FileNotFoundException e) {
            return null;
        }
    }

    /**
     * /** Lists all the commit statuses attached to the given commit, newer ones first.
     *
     * @param sha1
     *            the sha 1
     * @return the paged iterable
     * @throws IOException
     *             the io exception
     */
    public PagedIterable<GHCommitStatus> listCommitStatuses(final String sha1) throws IOException {
        return root().createRequest()
                .withUrlPath(String.format("/repos/%s/%s/statuses/%s", getOwnerName(), name, sha1))
                .toIterable(GHCommitStatus[].class, null);
    }

    /**
     * Gets the last status of this commit, which is what gets shown in the UI.
     *
     * @param sha1
     *            the sha 1
     * @return the last commit status
     * @throws IOException
     *             the io exception
     */
    public GHCommitStatus getLastCommitStatus(String sha1) throws IOException {
        List<GHCommitStatus> v = listCommitStatuses(sha1).toList();
        return v.isEmpty() ? null : v.get(0);
    }

    /**
     * Gets check runs for given ref.
     *
     * @param ref
     *            ref
     * @return check runs for given ref
     * @throws IOException
     *             the io exception
     * @see <a href="https://developer.github.com/v3/checks/runs/#list-check-runs-for-a-specific-ref">List check runs
     *      for a specific ref</a>
     */
    public PagedIterable<GHCheckRun> getCheckRuns(String ref) throws IOException {
        GitHubRequest request = root().createRequest()
                .withUrlPath(String.format("/repos/%s/%s/commits/%s/check-runs", getOwnerName(), name, ref))
                .build();
        return new GHCheckRunsIterable(this, request);
    }

    /**
     * Gets check runs for given ref which validate provided parameters
     *
     * @param ref
     *            the Git reference
     * @param params
     *            a map of parameters to filter check runs
     * @return check runs for the given ref
     * @throws IOException
     *             the io exception
     * @see <a href="https://developer.github.com/v3/checks/runs/#list-check-runs-for-a-specific-ref">List check runs
     *      for a specific ref</a>
     */
    public PagedIterable<GHCheckRun> getCheckRuns(String ref, Map<String, Object> params) throws IOException {
        GitHubRequest request = root().createRequest()
                .withUrlPath(String.format("/repos/%s/%s/commits/%s/check-runs", getOwnerName(), name, ref))
                .with(params)
                .build();
        return new GHCheckRunsIterable(this, request);
    }

    /**
     * Creates a commit status.
     *
     * @param sha1
     *            the sha 1
     * @param state
     *            the state
     * @param targetUrl
     *            Optional parameter that points to the URL that has more details.
     * @param description
     *            Optional short description.
     * @param context
     *            Optional commit status context.
     * @return the gh commit status
     * @throws IOException
     *             the io exception
     */
    public GHCommitStatus createCommitStatus(String sha1,
            GHCommitState state,
            String targetUrl,
            String description,
            String context) throws IOException {
        return root().createRequest()
                .method("POST")
                .with("state", state)
                .with("target_url", targetUrl)
                .with("description", description)
                .with("context", context)
                .withUrlPath(String.format("/repos/%s/%s/statuses/%s", getOwnerName(), this.name, sha1))
                .fetch(GHCommitStatus.class);
    }

    /**
     * Create commit status gh commit status.
     *
     * @param sha1
     *            the sha 1
     * @param state
     *            the state
     * @param targetUrl
     *            the target url
     * @param description
     *            the description
     * @return the gh commit status
     * @throws IOException
     *             the io exception
     * @see #createCommitStatus(String, GHCommitState, String, String, String) #createCommitStatus(String,
     *      GHCommitState,String,String,String)
     */
    public GHCommitStatus createCommitStatus(String sha1, GHCommitState state, String targetUrl, String description)
            throws IOException {
        return createCommitStatus(sha1, state, targetUrl, description, null);
    }

    /**
     * Creates a check run for a commit.
     *
     * @param name
     *            an identifier for the run
     * @param headSHA
     *            the commit hash
     * @return a builder which you should customize, then call {@link GHCheckRunBuilder#create}
     */
    public @NonNull GHCheckRunBuilder createCheckRun(@NonNull String name, @NonNull String headSHA) {
        return new GHCheckRunBuilder(this, name, headSHA);
    }

    /**
     * Updates an existing check run.
     *
     * @param checkId
     *            the existing checkId
     * @return a builder which you should customize, then call {@link GHCheckRunBuilder#create}
     */
    public @NonNull GHCheckRunBuilder updateCheckRun(long checkId) {
        return new GHCheckRunBuilder(this, checkId);
    }

    /**
     * Lists repository events.
     *
     * @return the paged iterable
     * @throws IOException
     *             the io exception
     */
    public PagedIterable<GHEventInfo> listEvents() throws IOException {
        return root().createRequest()
                .withUrlPath(String.format("/repos/%s/%s/events", getOwnerName(), name))
                .toIterable(GHEventInfo[].class, null);
    }

    /**
     * Lists labels in this repository.
     * <p>
     * https://developer.github.com/v3/issues/labels/#list-all-labels-for-this-repository
     *
     * @return the paged iterable
     * @throws IOException
     *             the io exception
     */
    public PagedIterable<GHLabel> listLabels() throws IOException {
        return GHLabel.readAll(this);
    }

    /**
     * Gets label.
     *
     * @param name
     *            the name
     * @return the label
     * @throws IOException
     *             the io exception
     */
    public GHLabel getLabel(String name) throws IOException {
        return GHLabel.read(this, name);
    }

    /**
     * Create label gh label.
     *
     * @param name
     *            the name
     * @param color
     *            the color
     * @return the gh label
     * @throws IOException
     *             the io exception
     */
    public GHLabel createLabel(String name, String color) throws IOException {
        return GHLabel.create(this).name(name).color(color).description("").done();
    }

    /**
     * Description is still in preview.
     *
     * @param name
     *            the name
     * @param color
     *            the color
     * @param description
     *            the description
     * @return gh label
     * @throws IOException
     *             the io exception
     */
    public GHLabel createLabel(String name, String color, String description) throws IOException {
        return GHLabel.create(this).name(name).color(color).description(description).done();
    }

    /**
     * Lists all the invitations.
     *
     * @return the paged iterable
     */
    public PagedIterable<GHInvitation> listInvitations() {
        return root().createRequest()
                .withUrlPath(String.format("/repos/%s/%s/invitations", getOwnerName(), name))
                .toIterable(GHInvitation[].class, null);
    }

    /**
     * Lists all the subscribers (aka watchers.)
     * <p>
     * https://developer.github.com/v3/activity/watching/
     *
     * @return the paged iterable
     */
    public PagedIterable<GHUser> listSubscribers() {
        return listUsers("subscribers");
    }

    /**
     * Lists all the users who have starred this repo based on the old version of the API. For additional information,
     * like date when the repository was starred, see {@link #listStargazers2()}
     *
     * @return the paged iterable
     */
    public PagedIterable<GHUser> listStargazers() {
        return listUsers("stargazers");
    }

    /**
     * Lists all the users who have starred this repo based on new version of the API, having extended information like
     * the time when the repository was starred. For compatibility with the old API see {@link #listStargazers()}
     *
     * @return the paged iterable
     */
    public PagedIterable<GHStargazer> listStargazers2() {
        return root().createRequest()
                .withAccept("application/vnd.github.star+json")
                .withUrlPath(getApiTailUrl("stargazers"))
                .toIterable(GHStargazer[].class, item -> item.wrapUp(this));
    }

    private PagedIterable<GHUser> listUsers(final String suffix) {
        return listUsers(root().createRequest(), suffix);
    }

    private PagedIterable<GHUser> listUsers(Requester requester, final String suffix) {
        return requester.withUrlPath(getApiTailUrl(suffix)).toIterable(GHUser[].class, null);
    }

    /**
     * See https://api.github.com/hooks for possible names and their configuration scheme. TODO: produce type-safe
     * binding
     *
     * @param name
     *            Type of the hook to be created. See https://api.github.com/hooks for possible names.
     * @param config
     *            The configuration hash.
     * @param events
     *            Can be null. Types of events to hook into.
     * @param active
     *            the active
     * @return the gh hook
     * @throws IOException
     *             the io exception
     */
    public GHHook createHook(String name, Map<String, String> config, Collection<GHEvent> events, boolean active)
            throws IOException {
        return GHHooks.repoContext(this, owner).createHook(name, config, events, active);
    }

    /**
     * Create web hook gh hook.
     *
     * @param url
     *            the url
     * @param events
     *            the events
     * @return the gh hook
     * @throws IOException
     *             the io exception
     */
    public GHHook createWebHook(URL url, Collection<GHEvent> events) throws IOException {
        return createHook("web", Collections.singletonMap("url", url.toExternalForm()), events, true);
    }

    /**
     * Create web hook gh hook.
     *
     * @param url
     *            the url
     * @return the gh hook
     * @throws IOException
     *             the io exception
     */
    public GHHook createWebHook(URL url) throws IOException {
        return createWebHook(url, null);
    }

    /**
     * Returns a set that represents the post-commit hook URLs. The returned set is live, and changes made to them are
     * reflected to GitHub.
     *
     * @return the post commit hooks
     * @deprecated Use {@link #getHooks()} and {@link #createHook(String, Map, Collection, boolean)}
     */
    @SuppressFBWarnings(value = { "DMI_COLLECTION_OF_URLS", "EI_EXPOSE_REP" },
            justification = "It causes a performance degradation, but we have already exposed it to the API")
    @Deprecated
    public Set<URL> getPostCommitHooks() {
        synchronized (this) {
            if (postCommitHooks == null) {
                postCommitHooks = setupPostCommitHooks();
            }
            return postCommitHooks;
        }
    }

    /**
     * Live set view of the post-commit hook.
     */
    @SuppressFBWarnings(value = "DMI_COLLECTION_OF_URLS",
            justification = "It causes a performance degradation, but we have already exposed it to the API")
    @SkipFromToString
    private /* final */ transient Set<URL> postCommitHooks;

    @SuppressFBWarnings(value = "DMI_COLLECTION_OF_URLS",
            justification = "It causes a performance degradation, but we have already exposed it to the API")
    private Set<URL> setupPostCommitHooks() {
        return new AbstractSet<URL>() {
            private List<URL> getPostCommitHooks() {
                try {
                    List<URL> r = new ArrayList<>();
                    for (GHHook h : getHooks()) {
                        if (h.getName().equals("web")) {
                            r.add(new URL(h.getConfig().get("url")));
                        }
                    }
                    return r;
                } catch (IOException e) {
                    throw new GHException("Failed to retrieve post-commit hooks", e);
                }
            }

            @Override
            public Iterator<URL> iterator() {
                return getPostCommitHooks().iterator();
            }

            @Override
            public int size() {
                return getPostCommitHooks().size();
            }

            @Override
            public boolean add(URL url) {
                try {
                    createWebHook(url);
                    return true;
                } catch (IOException e) {
                    throw new GHException("Failed to update post-commit hooks", e);
                }
            }

            @Override
            public boolean remove(Object url) {
                try {
                    String _url = ((URL) url).toExternalForm();
                    for (GHHook h : getHooks()) {
                        if (h.getName().equals("web") && h.getConfig().get("url").equals(_url)) {
                            h.delete();
                            return true;
                        }
                    }
                    return false;
                } catch (IOException e) {
                    throw new GHException("Failed to update post-commit hooks", e);
                }
            }
        };
    }

    /**
     * Gets branches by {@linkplain GHBranch#getName() their names}.
     *
     * @return the branches
     * @throws IOException
     *             the io exception
     */
    public Map<String, GHBranch> getBranches() throws IOException {
        Map<String, GHBranch> r = new TreeMap<String, GHBranch>();
        for (GHBranch p : root().createRequest()
                .withUrlPath(getApiTailUrl("branches"))
                .toIterable(GHBranch[].class, item -> item.wrap(this))
                .toArray()) {
            r.put(p.getName(), p);
        }
        return r;
    }

    /**
     * Gets branch.
     *
     * @param name
     *            the name
     * @return the branch
     * @throws IOException
     *             the io exception
     */
    public GHBranch getBranch(String name) throws IOException {
        return root().createRequest().withUrlPath(getApiTailUrl("branches/" + name)).fetch(GHBranch.class).wrap(this);
    }

    /**
     * Gets milestones.
     *
     * @return the milestones
     * @throws IOException
     *             the io exception
     * @deprecated Use {@link #listMilestones(GHIssueState)}
     */
    public Map<Integer, GHMilestone> getMilestones() throws IOException {
        Map<Integer, GHMilestone> milestones = new TreeMap<Integer, GHMilestone>();
        for (GHMilestone m : listMilestones(GHIssueState.OPEN)) {
            milestones.put(m.getNumber(), m);
        }
        return milestones;
    }

    /**
     * Lists up all the milestones in this repository.
     *
     * @param state
     *            the state
     * @return the paged iterable
     */
    public PagedIterable<GHMilestone> listMilestones(final GHIssueState state) {
        return root().createRequest()
                .with("state", state)
                .withUrlPath(getApiTailUrl("milestones"))
                .toIterable(GHMilestone[].class, item -> item.lateBind(this));
    }

    /**
     * Gets milestone.
     *
     * @param number
     *            the number
     * @return the milestone
     * @throws IOException
     *             the io exception
     */
    public GHMilestone getMilestone(int number) throws IOException {
        GHMilestone m = milestones.get(number);
        if (m == null) {
            m = root().createRequest().withUrlPath(getApiTailUrl("milestones/" + number)).fetch(GHMilestone.class);
            m.owner = this;
            milestones.put(m.getNumber(), m);
        }
        return m;
    }

    /**
     * Gets file content.
     *
     * @param path
     *            the path
     * @return the file content
     * @throws IOException
     *             the io exception
     */
    public GHContent getFileContent(String path) throws IOException {
        return getFileContent(path, null);
    }

    /**
     * Gets file content.
     *
     * @param path
     *            the path
     * @param ref
     *            the ref
     * @return the file content
     * @throws IOException
     *             the io exception
     */
    public GHContent getFileContent(String path, String ref) throws IOException {
        Requester requester = root().createRequest();
        String target = getApiTailUrl("contents/" + path);

        return requester.with("ref", ref).withUrlPath(target).fetch(GHContent.class).wrap(this);
    }

    /**
     * Gets directory content.
     *
     * @param path
     *            the path
     * @return the directory content
     * @throws IOException
     *             the io exception
     */
    public List<GHContent> getDirectoryContent(String path) throws IOException {
        return getDirectoryContent(path, null);
    }

    /**
     * Gets directory content.
     *
     * @param path
     *            the path
     * @param ref
     *            the ref
     * @return the directory content
     * @throws IOException
     *             the io exception
     */
    public List<GHContent> getDirectoryContent(String path, String ref) throws IOException {
        Requester requester = root().createRequest();
        while (path.endsWith("/")) {
            path = path.substring(0, path.length() - 1);
        }
        String target = getApiTailUrl("contents/" + path);

        return requester.with("ref", ref)
                .withUrlPath(target)
                .toIterable(GHContent[].class, item -> item.wrap(this))
                .toList();
    }

    /**
     * https://developer.github.com/v3/repos/contents/#get-the-readme
     *
     * @return the readme
     * @throws IOException
     *             the io exception
     */
    public GHContent getReadme() throws IOException {
        Requester requester = root().createRequest();
        return requester.withUrlPath(getApiTailUrl("readme")).fetch(GHContent.class).wrap(this);
    }

    /**
     * Create a repository variable.
     *
     * @param name
     *            the variable name (e.g. test-variable)
     * @param value
     *            the value
     * @throws IOException
     *             the io exception
     */
    public void createVariable(String name, String value) throws IOException {
        GHRepositoryVariable.create(this).name(name).value(value).done();
    }

    /**
     * Gets a variable by name
     *
     * @param name
     *            the variable name (e.g. test-variable)
     * @return the variable
     * @throws IOException
     *             the io exception
     */
    @Deprecated
    public GHRepositoryVariable getRepoVariable(String name) throws IOException {
        return getVariable(name);
    }

    /**
     * Gets a repository variable.
     *
     * @param name
     *            the variable name (e.g. test-variable)
     * @return the variable
     * @throws IOException
     *             the io exception
     */
    public GHRepositoryVariable getVariable(String name) throws IOException {
        return GHRepositoryVariable.read(this, name);
    }

    /**
     * Creates a new content, or update an existing content.
     *
     * @return the gh content builder
     */
    public GHContentBuilder createContent() {
        return new GHContentBuilder(this);
    }

    /**
     * Use {@link #createContent()}.
     *
     * @param content
     *            the content
     * @param commitMessage
     *            the commit message
     * @param path
     *            the path
     * @return the gh content update response
     * @throws IOException
     *             the io exception
     */
    @Deprecated
    public GHContentUpdateResponse createContent(String content, String commitMessage, String path) throws IOException {
        return createContent().content(content).message(commitMessage).path(path).commit();
    }

    /**
     * Use {@link #createContent()}.
     *
     * @param content
     *            the content
     * @param commitMessage
     *            the commit message
     * @param path
     *            the path
     * @param branch
     *            the branch
     * @return the gh content update response
     * @throws IOException
     *             the io exception
     */
    @Deprecated
    public GHContentUpdateResponse createContent(String content, String commitMessage, String path, String branch)
            throws IOException {
        return createContent().content(content).message(commitMessage).path(path).branch(branch).commit();
    }

    /**
     * Use {@link #createContent()}.
     *
     * @param contentBytes
     *            the content bytes
     * @param commitMessage
     *            the commit message
     * @param path
     *            the path
     * @return the gh content update response
     * @throws IOException
     *             the io exception
     */
    @Deprecated
    public GHContentUpdateResponse createContent(byte[] contentBytes, String commitMessage, String path)
            throws IOException {
        return createContent().content(contentBytes).message(commitMessage).path(path).commit();
    }

    /**
     * Use {@link #createContent()}.
     *
     * @param contentBytes
     *            the content bytes
     * @param commitMessage
     *            the commit message
     * @param path
     *            the path
     * @param branch
     *            the branch
     * @return the gh content update response
     * @throws IOException
     *             the io exception
     */
    @Deprecated
    public GHContentUpdateResponse createContent(byte[] contentBytes, String commitMessage, String path, String branch)
            throws IOException {
        return createContent().content(contentBytes).message(commitMessage).path(path).branch(branch).commit();
    }

    /**
     * Create milestone gh milestone.
     *
     * @param title
     *            the title
     * @param description
     *            the description
     * @return the gh milestone
     * @throws IOException
     *             the io exception
     */
    public GHMilestone createMilestone(String title, String description) throws IOException {
        return root().createRequest()
                .method("POST")
                .with("title", title)
                .with("description", description)
                .withUrlPath(getApiTailUrl("milestones"))
                .fetch(GHMilestone.class)
                .lateBind(this);
    }

    /**
     * Add deploy key gh deploy key.
     *
     * @param title
     *            the title
     * @param key
     *            the key
     * @return the gh deploy key
     * @throws IOException
     *             the io exception
     */
    public GHDeployKey addDeployKey(String title, String key) throws IOException {
        return addDeployKey(title, key, false);
    }

    /**
     * Add deploy key gh deploy key.
     *
     * @param title
     *            the title
     * @param key
     *            the key
     * @param readOnly
     *            read-only ability of the key
     * @return the gh deploy key
     * @throws IOException
     *             the io exception
     */
    public GHDeployKey addDeployKey(String title, String key, boolean readOnly) throws IOException {
        return root().createRequest()
                .method("POST")
                .with("title", title)
                .with("key", key)
                .with("read_only", readOnly)
                .withUrlPath(getApiTailUrl("keys"))
                .fetch(GHDeployKey.class)
                .lateBind(this);
    }

    /**
     * Gets deploy keys.
     *
     * @return the deploy keys
     * @throws IOException
     *             the io exception
     */
    public List<GHDeployKey> getDeployKeys() throws IOException {
        return root().createRequest()
                .withUrlPath(getApiTailUrl("keys"))
                .toIterable(GHDeployKey[].class, item -> item.lateBind(this))
                .toList();
    }

    /**
     * Forked repositories have a 'source' attribute that specifies the ultimate source of the forking chain.
     *
     * @return {@link GHRepository} that points to the root repository where this repository is forked (indirectly or
     *         directly) from. Otherwise null.
     * @throws IOException
     *             the io exception
     * @see #getParent() #getParent()
     */
    @SuppressFBWarnings(value = { "EI_EXPOSE_REP" }, justification = "Expected behavior")
    public GHRepository getSource() throws IOException {
        if (fork && source == null) {
            populate();
        }
        if (source == null) {
            return null;
        }

        return source;
    }

    /**
     * Forked repositories have a 'parent' attribute that specifies the repository this repository is directly forked
     * from. If we keep traversing {@link #getParent()} until it returns null, that is {@link #getSource()}.
     *
     * @return {@link GHRepository} that points to the repository where this repository is forked directly from.
     *         Otherwise null.
     * @throws IOException
     *             the io exception
     * @see #getSource() #getSource()
     */
    @SuppressFBWarnings(value = { "EI_EXPOSE_REP" }, justification = "Expected behavior")
    public GHRepository getParent() throws IOException {
        if (fork && parent == null) {
            populate();
        }

        if (parent == null) {
            return null;
        }
        return parent;
    }

    /**
     * Subscribes to this repository to get notifications.
     *
     * @param subscribed
     *            the subscribed
     * @param ignored
     *            the ignored
     * @return the gh subscription
     * @throws IOException
     *             the io exception
     */
    public GHSubscription subscribe(boolean subscribed, boolean ignored) throws IOException {
        return root().createRequest()
                .method("PUT")
                .with("subscribed", subscribed)
                .with("ignored", ignored)
                .withUrlPath(getApiTailUrl("subscription"))
                .fetch(GHSubscription.class)
                .wrapUp(this);
    }

    /**
     * Returns the current subscription.
     *
     * @return null if no subscription exists.
     * @throws IOException
     *             the io exception
     */
    public GHSubscription getSubscription() throws IOException {
        try {
            return root().createRequest()
                    .withUrlPath(getApiTailUrl("subscription"))
                    .fetch(GHSubscription.class)
                    .wrapUp(this);
        } catch (FileNotFoundException e) {
            return null;
        }
    }

    // Only used within listCodeownersErrors().
    private static class GHCodeownersErrors {
        public List<GHCodeownersError> errors;
    }

    /**
     * List errors in the {@code CODEOWNERS} file. Note that GitHub skips lines with incorrect syntax; these are
     * reported in the web interface, but not in the API call which this library uses.
     *
     * @return the list of errors
     * @throws IOException
     *             the io exception
     */
    public List<GHCodeownersError> listCodeownersErrors() throws IOException {
        return root().createRequest()
                .withUrlPath(getApiTailUrl("codeowners/errors"))
                .fetch(GHCodeownersErrors.class).errors;
    }

    /**
     * List contributors paged iterable.
     *
     * @return the paged iterable
     * @throws IOException
     *             the io exception
     */
    public PagedIterable<Contributor> listContributors() throws IOException {
        return root().createRequest().withUrlPath(getApiTailUrl("contributors")).toIterable(Contributor[].class, null);
    }

    /**
     * The type Contributor.
     */
    public static class Contributor extends GHUser {
        private int contributions;

        /**
         * Gets contributions.
         *
         * @return the contributions
         */
        public int getContributions() {
            return contributions;
        }

        /**
         * Hash code.
         *
         * @return the int
         */
        @Override
        public int hashCode() {
            // We ignore contributions in the calculation
            return super.hashCode();
        }

        /**
         * Equals.
         *
         * @param obj
         *            the obj
         * @return true, if successful
         */
        @Override
        public boolean equals(Object obj) {
            // We ignore contributions in the calculation
            return super.equals(obj);
        }
    }

    /**
     * Returns the statistics for this repository.
     *
     * @return the statistics
     */
    public GHRepositoryStatistics getStatistics() {
        // TODO: Use static object and introduce refresh() method,
        // instead of returning new object each time.
        return new GHRepositoryStatistics(this);
    }

    /**
     * Create a project for this repository.
     *
     * @param name
     *            the name
     * @param body
     *            the body
     * @return the gh project
     * @throws IOException
     *             the io exception
     */
    public GHProject createProject(String name, String body) throws IOException {
        return root().createRequest()
                .method("POST")
                .with("name", name)
                .with("body", body)
                .withUrlPath(getApiTailUrl("projects"))
                .fetch(GHProject.class)
                .lateBind(this);
    }

    /**
     * Returns the projects for this repository.
     *
     * @param status
     *            The status filter (all, open or closed).
     * @return the paged iterable
     * @throws IOException
     *             the io exception
     */
    public PagedIterable<GHProject> listProjects(final GHProject.ProjectStateFilter status) throws IOException {
        return root().createRequest()
                .with("state", status)
                .withUrlPath(getApiTailUrl("projects"))
                .toIterable(GHProject[].class, item -> item.lateBind(this));
    }

    /**
     * Returns open projects for this repository.
     *
     * @return the paged iterable
     * @throws IOException
     *             the io exception
     */
    public PagedIterable<GHProject> listProjects() throws IOException {
        return listProjects(GHProject.ProjectStateFilter.OPEN);
    }

    /**
     * Render a Markdown document.
     * <p>
     * In {@linkplain MarkdownMode#GFM GFM mode}, issue numbers and user mentions are linked accordingly.
     *
     * @param text
     *            the text
     * @param mode
     *            the mode
     * @return the reader
     * @throws IOException
     *             the io exception
     * @see GitHub#renderMarkdown(String) GitHub#renderMarkdown(String)
     */
    public Reader renderMarkdown(String text, MarkdownMode mode) throws IOException {
        return new InputStreamReader(
                root().createRequest()
                        .method("POST")
                        .with("text", text)
                        .with("mode", mode == null ? null : mode.toString())
                        .with("context", getFullName())
                        .withUrlPath("/markdown")
                        .fetchStream(Requester::copyInputStream),
                "UTF-8");
    }

    /**
     * List all the notifications in a repository for the current user.
     *
     * @return the gh notification stream
     */
    public GHNotificationStream listNotifications() {
        return new GHNotificationStream(root(), getApiTailUrl("/notifications"));
    }

    /**
     * <a href=
     * "https://developer.github.com/v3/repos/traffic/#views">https://developer.github.com/v3/repos/traffic/#views</a>
     *
     * @return the view traffic
     * @throws IOException
     *             the io exception
     */
    public GHRepositoryViewTraffic getViewTraffic() throws IOException {
        return root().createRequest().withUrlPath(getApiTailUrl("/traffic/views")).fetch(GHRepositoryViewTraffic.class);
    }

    /**
     * <a href=
     * "https://developer.github.com/v3/repos/traffic/#clones">https://developer.github.com/v3/repos/traffic/#clones</a>
     *
     * @return the clone traffic
     * @throws IOException
     *             the io exception
     */
    public GHRepositoryCloneTraffic getCloneTraffic() throws IOException {
        return root().createRequest()
                .withUrlPath(getApiTailUrl("/traffic/clones"))
                .fetch(GHRepositoryCloneTraffic.class);
    }

    /**
     * Hash code.
     *
     * @return the int
     */
    @Override
    public int hashCode() {
        return ("Repository:" + getOwnerName() + ":" + name).hashCode();
    }

    /**
     * Equals.
     *
     * @param obj
     *            the obj
     * @return true, if successful
     */
    @Override
    public boolean equals(Object obj) {
        if (obj instanceof GHRepository) {
            GHRepository that = (GHRepository) obj;
            return this.getOwnerName().equals(that.getOwnerName()) && this.name.equals(that.name);
        }
        return false;
    }

    /**
     * Gets the api tail url.
     *
     * @param tail
     *            the tail
     * @return the api tail url
     */
    String getApiTailUrl(String tail) {
        if (tail.length() > 0 && !tail.startsWith("/")) {
            tail = '/' + tail;
        }
        return "/repos/" + full_name + tail;
    }

    /**
     * Get all issue events for this repository. See
     * https://developer.github.com/v3/issues/events/#list-events-for-a-repository
     *
     * @return the paged iterable
     * @throws IOException
     *             the io exception
     */
    public PagedIterable<GHIssueEvent> listIssueEvents() throws IOException {
        return root().createRequest()
                .withUrlPath(getApiTailUrl("issues/events"))
                .toIterable(GHIssueEvent[].class, null);
    }

    /**
     * Get a single issue event. See https://developer.github.com/v3/issues/events/#get-a-single-event
     *
     * @param id
     *            the id
     * @return the issue event
     * @throws IOException
     *             the io exception
     */
    public GHIssueEvent getIssueEvent(long id) throws IOException {
        return root().createRequest().withUrlPath(getApiTailUrl("issues/events/" + id)).fetch(GHIssueEvent.class);
    }

    /**
     * Lists all the workflows of this repository.
     *
     * @return the paged iterable
     */
    public PagedIterable<GHWorkflow> listWorkflows() {
        return new GHWorkflowsIterable(this);
    }

    /**
     * Gets a workflow by id.
     *
     * @param id
     *            the id of the workflow run
     * @return the workflow run
     * @throws IOException
     *             the io exception
     */
    public GHWorkflow getWorkflow(long id) throws IOException {
        return getWorkflow(String.valueOf(id));
    }

    /**
     * Gets a workflow by name of the file.
     *
     * @param nameOrId
     *            either the name of the file (e.g. my-workflow.yml) or the id as a string
     * @return the workflow run
     * @throws IOException
     *             the io exception
     */
    public GHWorkflow getWorkflow(String nameOrId) throws IOException {
        return root().createRequest()
                .withUrlPath(getApiTailUrl("actions/workflows"), nameOrId)
                .fetch(GHWorkflow.class)
                .wrapUp(this);
    }

    /**
     * Retrieves workflow runs.
     *
     * @return the workflow run query builder
     */
    public GHWorkflowRunQueryBuilder queryWorkflowRuns() {
        return new GHWorkflowRunQueryBuilder(this);
    }

    /**
     * Gets a workflow run.
     *
     * @param id
     *            the id of the workflow run
     * @return the workflow run
     * @throws IOException
     *             the io exception
     */
    public GHWorkflowRun getWorkflowRun(long id) throws IOException {
        return root().createRequest()
                .withUrlPath(getApiTailUrl("actions/runs"), String.valueOf(id))
                .fetch(GHWorkflowRun.class)
                .wrapUp(this);
    }

    /**
     * Lists all the artifacts of this repository.
     *
     * @return the paged iterable
     */
    public PagedIterable<GHArtifact> listArtifacts() {
        return new GHArtifactsIterable(this, root().createRequest().withUrlPath(getApiTailUrl("actions/artifacts")));
    }

    /**
     * Gets an artifact by id.
     *
     * @param id
     *            the id of the artifact
     * @return the artifact
     * @throws IOException
     *             the io exception
     */
    public GHArtifact getArtifact(long id) throws IOException {
        return root().createRequest()
                .withUrlPath(getApiTailUrl("actions/artifacts"), String.valueOf(id))
                .fetch(GHArtifact.class)
                .wrapUp(this);
    }

    /**
     * Gets a job from a workflow run by id.
     *
     * @param id
     *            the id of the job
     * @return the job
     * @throws IOException
     *             the io exception
     */
    public GHWorkflowJob getWorkflowJob(long id) throws IOException {
        return root().createRequest()
                .withUrlPath(getApiTailUrl("/actions/jobs"), String.valueOf(id))
                .fetch(GHWorkflowJob.class)
                .wrapUp(this);
    }

    /**
     * Gets the public key for the given repo.
     *
     * @return the public key
     * @throws IOException
     *             the io exception
     */
    public GHRepositoryPublicKey getPublicKey() throws IOException {
        return root().createRequest()
                .withUrlPath(getApiTailUrl("/actions/secrets/public-key"))
                .fetch(GHRepositoryPublicKey.class)
                .wrapUp(this);
    }

    // Only used within listTopics().
    private static class Topics {
        public List<String> names;
    }

    /**
     * Return the topics for this repository. See
     * https://developer.github.com/v3/repos/#list-all-topics-for-a-repository
     *
     * @return the list
     * @throws IOException
     *             the io exception
     */
    public List<String> listTopics() throws IOException {
        Topics topics = root().createRequest().withUrlPath(getApiTailUrl("topics")).fetch(Topics.class);
        return topics.names;
    }

    /**
     * Set the topics for this repository. See
     * https://developer.github.com/v3/repos/#replace-all-topics-for-a-repository
     *
     * @param topics
     *            the topics
     * @throws IOException
     *             the io exception
     */
    public void setTopics(List<String> topics) throws IOException {
        root().createRequest().method("PUT").with("names", topics).withUrlPath(getApiTailUrl("topics")).send();
    }

    /**
     * Set/Update a repository secret
     * "https://docs.github.com/rest/reference/actions#create-or-update-a-repository-secret"
     *
     * @param secretName
     *            the name of the secret
     * @param encryptedValue
     *            The encrypted value for this secret
     * @param publicKeyId
     *            The id of the Public Key used to encrypt this secret
     * @throws IOException
     *             the io exception
     */
    public void createSecret(String secretName, String encryptedValue, String publicKeyId) throws IOException {
        root().createRequest()
                .method("PUT")
                .with("encrypted_value", encryptedValue)
                .with("key_id", publicKeyId)
                .withUrlPath(getApiTailUrl("actions/secrets") + "/" + secretName)
                .send();
    }

    /**
     * Create a tag. See https://developer.github.com/v3/git/tags/#create-a-tag-object
     *
     * @param tag
     *            The tag's name.
     * @param message
     *            The tag message.
     * @param object
     *            The SHA of the git object this is tagging.
     * @param type
     *            The type of the object we're tagging: "commit", "tree" or "blob".
     * @return The newly created tag.
     * @throws IOException
     *             Signals that an I/O exception has occurred.
     */
    public GHTagObject createTag(String tag, String message, String object, String type) throws IOException {
        return root().createRequest()
                .method("POST")
                .with("tag", tag)
                .with("message", message)
                .with("object", object)
                .with("type", type)
                .withUrlPath(getApiTailUrl("git/tags"))
                .fetch(GHTagObject.class)
                .wrap(this);
    }

    /**
     * Streams a zip archive of the repository, optionally at a given <code>ref</code>.
     *
     * @param <T>
     *            the type of result
     * @param streamFunction
     *            The {@link InputStreamFunction} that will process the stream
     * @param ref
     *            if <code>null</code> the repository's default branch, usually <code>main</code>,
     * @return the result of reading the stream.
     * @throws IOException
     *             The IO exception.
     */
    public <T> T readZip(InputStreamFunction<T> streamFunction, String ref) throws IOException {
        return downloadArchive("zip", ref, streamFunction);
    }

    /**
     * Streams a tar archive of the repository, optionally at a given <code>ref</code>.
     *
     * @param <T>
     *            the type of result
     * @param streamFunction
     *            The {@link InputStreamFunction} that will process the stream
     * @param ref
     *            if <code>null</code> the repository's default branch, usually <code>main</code>,
     * @return the result of reading the stream.
     * @throws IOException
     *             The IO exception.
     */
    public <T> T readTar(InputStreamFunction<T> streamFunction, String ref) throws IOException {
        return downloadArchive("tar", ref, streamFunction);
    }

    /**
     * Create a repository dispatch event, which can be used to start a workflow/action from outside github, as
     * described on https://docs.github.com/en/rest/reference/repos#create-a-repository-dispatch-event
     *
     * @param <T>
     *            type of client payload
     * @param eventType
     *            the eventType
     * @param clientPayload
     *            a custom payload , can be nullable
     * @throws IOException
     *             the io exception
     */
    public <T> void dispatch(String eventType, @Nullable T clientPayload) throws IOException {
        root().createRequest()
                .method("POST")
                .withUrlPath(getApiTailUrl("dispatches"))
                .with("event_type", eventType)
                .with("client_payload", clientPayload)
                .send();
    }

    private <T> T downloadArchive(@Nonnull String type,
            @CheckForNull String ref,
            @Nonnull InputStreamFunction<T> streamFunction) throws IOException {
        requireNonNull(streamFunction, "Sink must not be null");
        String tailUrl = getApiTailUrl(type + "ball");
        if (ref != null) {
            tailUrl += "/" + ref;
        }
        final Requester builder = root().createRequest().method("GET").withUrlPath(tailUrl);
        return builder.fetchStream(streamFunction);
    }

    /**
     * Populate this object.
     *
     * @throws IOException
     *             Signals that an I/O exception has occurred.
     */
    void populate() throws IOException {
        if (isOffline()) {
            return; // can't populate if the root is offline
        }

        // We don't use the URL provided in the JSON because it is not reliable:
        // 1. There is bug in Push event payloads that returns the wrong url.
        // For Push event repository records, they take the form "https://github.com/{fullName}".
        // All other occurrences of "url" take the form "https://api.github.com/...".
        // 2. For Installation event payloads, the URL is not provided at all.

        root().createRequest().withUrlPath(getApiTailUrl("")).fetchInto(this);
    }

    /**
     * A {@link GHRepositoryBuilder} that allows multiple properties to be updated per request.
     *
     * Consumer must call {@link #done()} to commit changes.
     */
    @BetaApi
    public static class Updater extends GHRepositoryBuilder<Updater> {

        /**
         * Instantiates a new updater.
         *
         * @param repository
         *            the repository
         */
        protected Updater(@Nonnull GHRepository repository) {
            super(Updater.class, repository.root(), null);
            // even when we don't change the name, we need to send it in
            // this requirement may be out-of-date, but we do not want to break it
            requester.with("name", repository.name);

            requester.method("PATCH").withUrlPath(repository.getApiTailUrl(""));
        }
    }

    /**
     * Star a repository.
     *
     * @throws IOException
     *             the io exception
     */
    public void star() throws IOException {
        root().createRequest().method("PUT").withUrlPath(String.format("/user/starred/%s", full_name)).send();
    }

    /**
     * Unstar a repository.
     *
     * @throws IOException
     *             the io exception
     */
    public void unstar() throws IOException {
        root().createRequest().method("DELETE").withUrlPath(String.format("/user/starred/%s", full_name)).send();
    }

    /**
     * Get the top 10 popular contents over the last 14 days.
     *
     * @return list of top referral paths
     * @throws IOException
     *             the io exception
<<<<<<< HEAD
     * {@link https://docs.github.com/en/rest/metrics/traffic?apiVersion=2022-11-28#get-top-referral-paths}
=======
     * @link https://docs.github.com/en/rest/metrics/traffic?apiVersion=2022-11-28#get-top-referral-paths
>>>>>>> 5e773282
     */
    public List<GHRepositoryTrafficTopReferralPath> getTopReferralPaths() throws IOException {
        return root().createRequest()
                .method("GET")
                .withUrlPath("/repos/%s/%s/traffic/popular/paths", getOwnerName(), name)
                .toIterable(GHRepositoryTrafficTopReferralPath[].class, null)
                .toList();
    }

    /**
     * Get the top 10 referrers over the last 14 days.
     *
     * @return list of top referrers
     * @throws IOException
     *             the io exception
<<<<<<< HEAD
     * {@link https://docs.github.com/en/rest/metrics/traffic?apiVersion=2022-11-28#get-top-referral-sources}
=======
     * @link https://docs.github.com/en/rest/metrics/traffic?apiVersion=2022-11-28#get-top-referral-sources
>>>>>>> 5e773282
     */
    public List<GHRepositoryTrafficTopReferralSources> getTopReferralSources() throws IOException {
        return root().createRequest()
                .method("GET")
                .withUrlPath("/repos/%s/%s/traffic/popular/referrers", getOwnerName(), name)
                .toIterable(GHRepositoryTrafficTopReferralSources[].class, null)
                .toList();
    }

    /**
     * A {@link GHRepositoryBuilder} that allows multiple properties to be updated per request.
     *
     * Consumer must call {@link #done()} to commit changes.
     */
    @BetaApi
    public static class Setter extends GHRepositoryBuilder<GHRepository> {

        /**
         * Instantiates a new setter.
         *
         * @param repository
         *            the repository
         */
        protected Setter(@Nonnull GHRepository repository) {
            super(GHRepository.class, repository.root(), null);
            // even when we don't change the name, we need to send it in
            // this requirement may be out-of-date, but we do not want to break it
            requester.with("name", repository.name);

            requester.method("PATCH").withUrlPath(repository.getApiTailUrl(""));
        }
    }
}<|MERGE_RESOLUTION|>--- conflicted
+++ resolved
@@ -3624,11 +3624,7 @@
      * @return list of top referral paths
      * @throws IOException
      *             the io exception
-<<<<<<< HEAD
      * {@link https://docs.github.com/en/rest/metrics/traffic?apiVersion=2022-11-28#get-top-referral-paths}
-=======
-     * @link https://docs.github.com/en/rest/metrics/traffic?apiVersion=2022-11-28#get-top-referral-paths
->>>>>>> 5e773282
      */
     public List<GHRepositoryTrafficTopReferralPath> getTopReferralPaths() throws IOException {
         return root().createRequest()
@@ -3644,11 +3640,7 @@
      * @return list of top referrers
      * @throws IOException
      *             the io exception
-<<<<<<< HEAD
      * {@link https://docs.github.com/en/rest/metrics/traffic?apiVersion=2022-11-28#get-top-referral-sources}
-=======
-     * @link https://docs.github.com/en/rest/metrics/traffic?apiVersion=2022-11-28#get-top-referral-sources
->>>>>>> 5e773282
      */
     public List<GHRepositoryTrafficTopReferralSources> getTopReferralSources() throws IOException {
         return root().createRequest()
